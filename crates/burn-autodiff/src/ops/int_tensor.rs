--- conflicted
+++ resolved
@@ -369,13 +369,13 @@
         B::int_prod_dim(tensor, dim)
     }
 
-<<<<<<< HEAD
     fn int_expand<const D: usize, const D2: usize>(
         tensor: IntTensor<B, D>,
         shape: Shape<D2>,
     ) -> IntTensor<B, D2> {
         B::int_expand(tensor, shape)
-=======
+    }
+
     fn int_sort<const D: usize>(
         tensor: IntTensor<Self, D>,
         dim: usize,
@@ -398,6 +398,5 @@
         descending: bool,
     ) -> IntTensor<Self, D> {
         B::int_argsort(tensor, dim, descending)
->>>>>>> dc45cf17
     }
 }