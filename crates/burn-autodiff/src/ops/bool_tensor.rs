use crate::{checkpoint::strategy::CheckpointStrategy, tensor::AutodiffTensor, Autodiff};

use burn_tensor::{
    backend::Backend,
    ops::{BoolTensor, BoolTensorOps, IntTensor},
    Data, Device, Reader, Shape,
};

<<<<<<< HEAD
impl<B: Backend> BoolTensorOps<Self> for Autodiff<B> {
    fn bool_from_dyn<const D: usize>(
        dyn_tensor: <Self as Backend>::DynTensorPrimitive,
    ) -> BoolTensor<Self, D> {
        B::bool_from_dyn(dyn_tensor)
    }

    fn bool_into_dyn<const D: usize>(
        tensor: BoolTensor<Self, D>,
    ) -> <Self as Backend>::DynTensorPrimitive {
        B::bool_into_dyn(tensor)
    }

    fn bool_empty<const D: usize>(shape: Shape<D>, device: &Device<B>) -> BoolTensor<B, D> {
        B::bool_empty(shape, device)
=======
impl<B: Backend, C: CheckpointStrategy> BoolTensorOps<Self> for Autodiff<B, C> {
    fn bool_from_data<const D: usize>(data: Data<bool, D>, device: &Device<B>) -> BoolTensor<B, D> {
        B::bool_from_data(data, device)
>>>>>>> 57887e7a
    }

    fn bool_shape<const D: usize>(tensor: &BoolTensor<B, D>) -> Shape<D> {
        B::bool_shape(tensor)
    }

    fn bool_into_data<const D: usize>(tensor: BoolTensor<B, D>) -> Reader<Data<bool, D>> {
        B::bool_into_data(tensor)
    }

    fn bool_to_data<const D: usize>(tensor: &BoolTensor<B, D>) -> Reader<Data<bool, D>> {
        B::bool_to_data(tensor)
    }

    fn bool_from_data<const D: usize>(data: Data<bool, D>, device: &Device<B>) -> BoolTensor<B, D> {
        B::bool_from_data(data, device)
    }

    fn bool_into_int<const D: usize>(tensor: BoolTensor<B, D>) -> IntTensor<B, D> {
        B::bool_into_int(tensor)
    }

    fn bool_into_float<const D: usize>(
        tensor: BoolTensor<B, D>,
    ) -> <Autodiff<B> as Backend>::FloatTensorPrimitive<D> {
        AutodiffTensor::new(B::bool_into_float(tensor))
    }

    fn bool_device<const D: usize>(tensor: &BoolTensor<B, D>) -> Device<B> {
        B::bool_device(tensor)
    }

    fn bool_to_device<const D: usize>(
        tensor: BoolTensor<B, D>,
        device: &Device<B>,
    ) -> BoolTensor<B, D> {
        B::bool_to_device(tensor, device)
    }

    fn bool_reshape<const D1: usize, const D2: usize>(
        tensor: BoolTensor<B, D1>,
        shape: Shape<D2>,
    ) -> BoolTensor<B, D2> {
        B::bool_reshape(tensor, shape)
    }

    fn bool_slice<const D1: usize, const D2: usize>(
        tensor: BoolTensor<B, D1>,
        ranges: [std::ops::Range<usize>; D2],
    ) -> BoolTensor<B, D1> {
        B::bool_slice(tensor, ranges)
    }

    fn bool_slice_assign<const D1: usize, const D2: usize>(
        tensor: BoolTensor<Self, D1>,
        ranges: [std::ops::Range<usize>; D2],
        value: BoolTensor<Self, D1>,
    ) -> BoolTensor<Self, D1> {
        B::bool_slice_assign(tensor, ranges, value)
    }

    fn bool_cat<const D: usize>(tensors: Vec<BoolTensor<B, D>>, dim: usize) -> BoolTensor<B, D> {
        B::bool_cat(tensors, dim)
    }

    fn bool_equal<const D: usize>(
        lhs: BoolTensor<B, D>,
        rhs: BoolTensor<B, D>,
    ) -> BoolTensor<B, D> {
        B::bool_equal(lhs, rhs)
    }

    fn bool_not<const D: usize>(tensor: BoolTensor<B, D>) -> BoolTensor<B, D> {
        B::bool_not(tensor)
    }

    fn bool_swap_dims<const D: usize>(
        tensor: <Autodiff<B> as Backend>::BoolTensorPrimitive<D>,
        dim1: usize,
        dim2: usize,
    ) -> <Autodiff<B> as Backend>::BoolTensorPrimitive<D> {
        B::bool_swap_dims(tensor, dim1, dim2)
    }

    fn bool_narrow<const D: usize>(
        tensor: BoolTensor<B, D>,
        dim: usize,
        start: usize,
        length: usize,
    ) -> BoolTensor<B, D> {
        B::bool_narrow(tensor, dim, start, length)
    }

    fn bool_chunk<const D: usize>(
        tensor: BoolTensor<B, D>,
        chunks: usize,
        dim: usize,
    ) -> Vec<BoolTensor<B, D>> {
        B::bool_chunk(tensor, chunks, dim)
    }
}<|MERGE_RESOLUTION|>--- conflicted
+++ resolved
@@ -6,8 +6,7 @@
     Data, Device, Reader, Shape,
 };
 
-<<<<<<< HEAD
-impl<B: Backend> BoolTensorOps<Self> for Autodiff<B> {
+impl<B: Backend, C: CheckpointStrategy> BoolTensorOps<Self> for Autodiff<B, C> {
     fn bool_from_dyn<const D: usize>(
         dyn_tensor: <Self as Backend>::DynTensorPrimitive,
     ) -> BoolTensor<Self, D> {
@@ -20,13 +19,12 @@
         B::bool_into_dyn(tensor)
     }
 
+    fn bool_from_data<const D: usize>(data: Data<bool, D>, device: &Device<B>) -> BoolTensor<B, D> {
+        B::bool_from_data(data, device)
+    }
+    
     fn bool_empty<const D: usize>(shape: Shape<D>, device: &Device<B>) -> BoolTensor<B, D> {
         B::bool_empty(shape, device)
-=======
-impl<B: Backend, C: CheckpointStrategy> BoolTensorOps<Self> for Autodiff<B, C> {
-    fn bool_from_data<const D: usize>(data: Data<bool, D>, device: &Device<B>) -> BoolTensor<B, D> {
-        B::bool_from_data(data, device)
->>>>>>> 57887e7a
     }
 
     fn bool_shape<const D: usize>(tensor: &BoolTensor<B, D>) -> Shape<D> {
