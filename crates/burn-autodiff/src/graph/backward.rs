--- conflicted
+++ resolved
@@ -4,14 +4,10 @@
 
 use super::{traversal::BreadthFirstSearch, Graph, NodeRef, StepBoxed};
 
-<<<<<<< HEAD
 pub fn backward<B: Backend, const D: usize>(root: AutodiffTensor<B, D>) -> Gradients<B> {
-    let grads = Gradients::new::<D>(root.node.clone(), root.primitive);
-=======
-pub fn backward<B: Backend, const D: usize>(root: AutodiffTensor<B, D>) -> Gradients {
     let grads = Gradients::new::<B, D>(root.node.clone(), root.primitive);
     let checkpointer = root.graph.build_checkpointer();
->>>>>>> 57887e7a
+
     let tape = build_tape(root.node, root.graph);
 
     execute_steps(tape, grads, checkpointer)
@@ -35,20 +31,11 @@
     tape
 }
 
-<<<<<<< HEAD
 fn execute_steps<B: Backend>(
     tape: Vec<Vec<StepBoxed<B>>>,
     mut grads: Gradients<B>,
+    mut checkpointer: Checkpointer,
 ) -> Gradients<B> {
-    tape.into_iter()
-        .rev()
-        .for_each(|steps| steps.into_iter().for_each(|step| step.step(&mut grads)));
-=======
-fn execute_steps(
-    tape: Vec<Vec<StepBoxed>>,
-    mut grads: Gradients,
-    mut checkpointer: Checkpointer,
-) -> Gradients {
     tape.into_iter().rev().for_each(|steps| {
         steps
             .into_iter()
@@ -59,6 +46,5 @@
     // For checkpointing tests
     assert!(checkpointer.is_empty());
 
->>>>>>> 57887e7a
     grads
 }