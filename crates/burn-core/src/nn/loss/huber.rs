--- conflicted
+++ resolved
@@ -150,11 +150,7 @@
         loss.into_data().assert_approx_eq(&Data::from([0.284]), 7);
         loss_sum
             .into_data()
-<<<<<<< HEAD
-            .assert_approx_eq(&Data::from([1.42]), 6);
-=======
             .assert_approx_eq(&Data::from([1.42]), 5);
->>>>>>> 626457e1
     }
 
     #[cfg(feature = "std")]
