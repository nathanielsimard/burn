--- conflicted
+++ resolved
@@ -45,24 +45,15 @@
 
     type Primitive: ScalarArgSettings;
 
-<<<<<<< HEAD
-=======
-    /// Expand version of from_int
-    fn from_int_expand(_context: &mut CubeContext, val: i64) -> <Self as CubeType>::ExpandType {
-        let new_var = Variable::ConstantScalar {
-            value: val as f64,
-            elem: Self::as_elem(),
-        };
-        ExpandElement::Plain(new_var)
-    }
-
->>>>>>> 35345de6
     fn from_vec<const D: usize>(_vec: [i64; D]) -> Self {
         unexpanded!()
     }
 
     fn __expand_from_int(_context: &mut CubeContext, val: i64) -> <Self as CubeType>::ExpandType {
-        let new_var = Variable::ConstantScalar(val as f64, Self::as_elem());
+        let new_var = Variable::ConstantScalar {
+            value: val as f64,
+            elem: Self::as_elem(),
+        };
         ExpandElement::Plain(new_var)
     }
 
