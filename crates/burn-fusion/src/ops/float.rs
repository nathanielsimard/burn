use crate::{
    binary_float_cmp_ops, binary_float_ops,
    client::FusionClient,
    get_client,
    ops::binary::binary_ops_shape,
    scalar_float2int_ops, scalar_float_cmp_ops, scalar_float_ops,
    stream::{
        BaseOperationDescription, BinaryOperationDescription, CatOperationDescription,
        ClampOperationDescription, FlipOperationDescription, FloatOperationDescription,
        GatherOperationDescription, MaskFillOperationDescription, MaskWhereOperationDescription,
        NumericOperationDescription, Operation, OperationDescription, PermuteOperationDescription,
        RandomOperationDescription, ReduceDimWithIndicesDescription, ReshapeDescription,
        ScalarOperationDescription, ScatterOperationDescription, SelectAssignOperationDescription,
        SelectOperationDescription, SliceAssignOperationDescription, SliceOperationDescription,
        StreamId, SwapDimsDescription, UnaryOperationDescription,
    },
    unary_float_ops, Fusion, FusionBackend, TensorDescription,
};
use burn_tensor::backend::Backend;
use burn_tensor::{
    ops::{BoolTensor, FloatElem, FloatTensor, FloatTensorOps, FullPrecisionBackend, IntTensor},
    Data, Device, Distribution, ElementConversion, Reader, Shape,
};
use std::ops::Range;

impl<B: FusionBackend> FloatTensorOps<Self> for Fusion<B> {
    fn float_from_dyn<const D: usize>(
        dyn_tensor: <Self as Backend>::DynTensorPrimitive,
    ) -> FloatTensor<Self, D> {
        let base_tensor = B::float_from_dyn::<D>(dyn_tensor);
        let client = get_client::<B>(&B::float_device(&base_tensor).into());
        let shape = B::float_shape(&base_tensor);

        client.register_tensor(
            B::float_tensor_handle(base_tensor),
            shape.dims.into(),
            StreamId::current(),
        )
    }

    fn float_into_dyn<const D: usize>(
        tensor: FloatTensor<Self, D>,
    ) -> <Self as Backend>::DynTensorPrimitive {
        let stream = tensor.stream;
        let client = get_client::<B>(&Self::float_device::<D>(&tensor).into());
        let base_tensor = client.read_tensor_float(tensor.into_description(), stream);

        B::float_into_dyn::<D>(base_tensor)
    }

    fn float_from_data<const D: usize>(
        data: Data<FloatElem<Self>, D>,
        device: &Device<Self>,
    ) -> FloatTensor<Self, D> {
        let client = get_client::<B>(&device.clone().into());
        let tensor = B::float_from_data(data, device);
        let shape = B::float_shape(&tensor);

        client.register_tensor(
            B::float_tensor_handle(tensor),
            shape.dims.into(),
            StreamId::current(),
        )
    }

    fn float_into_data<const D: usize>(
        tensor: FloatTensor<Self, D>,
    ) -> Reader<Data<FloatElem<Self>, D>> {
        tensor.into_data()
    }

    fn float_random<const D: usize>(
        shape: Shape<D>,
        distribution: Distribution,
        device: &Device<Self>,
    ) -> FloatTensor<Self, D> {
        #[derive(new)]
        struct RandomOps<const D: usize> {
            desc: RandomOperationDescription,
        }

        impl<const D: usize, B: FusionBackend> Operation<B> for RandomOps<D> {
            fn execute(self: Box<Self>, handles: &mut crate::HandleContainer<B>) {
                let shape = Shape::from(self.desc.out.shape.clone());
                let output: B::FloatTensorPrimitive<D> =
                    B::float_random(shape, self.desc.distribution, &handles.device);
                handles.register_float_tensor(&self.desc.out.id, output);
            }
        }

        let stream = StreamId::current();
        let shape: Vec<usize> = shape.dims.into();
        let client = get_client::<B>(&device.clone().into());
        let out = client.tensor_uninitialized(shape);

        let desc = RandomOperationDescription {
            out: out.to_description_out(),
            distribution,
        };
        client.register(
            vec![stream],
            OperationDescription::Float(FloatOperationDescription::Random(desc.clone())),
            RandomOps::<D>::new(desc),
        );

        out
    }

    fn float_zeros<const D: usize>(shape: Shape<D>, device: &Device<Self>) -> FloatTensor<Self, D> {
        #[derive(new)]
        struct ZerosOps<const D: usize> {
            out: TensorDescription,
        }

        impl<const D: usize, B: FusionBackend> Operation<B> for ZerosOps<D> {
            fn execute(self: Box<Self>, handles: &mut crate::HandleContainer<B>) {
                let shape = Shape::from(self.out.shape.clone());
                let output = B::float_zeros::<D>(shape, &handles.device);
                handles.register_float_tensor(&self.out.id, output);
            }
        }

        let stream = StreamId::current();
        let shape: Vec<usize> = shape.dims.into();
        let client = get_client::<B>(&device.clone().into());
        let out = client.tensor_uninitialized(shape);

        let desc = out.to_description_out();
        client.register(
            vec![stream],
            OperationDescription::NumericFloat(NumericOperationDescription::Zeros(desc.clone())),
            ZerosOps::<D>::new(desc),
        );

        out
    }

    fn float_ones<const D: usize>(shape: Shape<D>, device: &Device<Self>) -> FloatTensor<Self, D> {
        #[derive(new)]
        struct OnesOps<const D: usize> {
            out: TensorDescription,
        }

        impl<const D: usize, B: FusionBackend> Operation<B> for OnesOps<D> {
            fn execute(self: Box<Self>, handles: &mut crate::HandleContainer<B>) {
                let shape = Shape::from(self.out.shape.clone());
                let output = B::float_ones::<D>(shape, &handles.device);
                handles.register_float_tensor(&self.out.id, output);
            }
        }

        let stream = StreamId::current();
        let shape: Vec<usize> = shape.dims.into();
        let client = get_client::<B>(&device.clone().into());
        let out = client.tensor_uninitialized(shape);

        let desc = out.to_description_out();
        client.register(
            vec![stream],
            OperationDescription::NumericFloat(NumericOperationDescription::Ones(desc.clone())),
            OnesOps::<D>::new(desc),
        );

        out
    }

    fn float_full<const D: usize>(
        shape: Shape<D>,
        fill_value: FloatElem<Self>,
        device: &Device<Self>,
    ) -> FloatTensor<Self, D> {
        #[derive(new)]
        struct FullOps<const D: usize> {
            out: TensorDescription,
            elem: f32,
        }

        impl<const D: usize, B: FusionBackend> Operation<B> for FullOps<D> {
            fn execute(self: Box<Self>, handles: &mut crate::HandleContainer<B>) {
                let shape = Shape::from(self.out.shape.clone());
                let output: B::FloatTensorPrimitive<D> =
                    B::float_full(shape, self.elem.elem(), &handles.device);
                handles.register_float_tensor(&self.out.id, output);
            }
        }

        let stream = StreamId::current();
        let shape: Vec<usize> = shape.dims.into();
        let client = get_client::<B>(&device.clone().into());
        let out = client.tensor_uninitialized(shape);

        let desc = (out.to_description_out(), fill_value.elem::<f32>());
        client.register(
            vec![stream],
            OperationDescription::NumericFloat(NumericOperationDescription::Full(desc.clone())),
            FullOps::<D>::new(desc.0, desc.1),
        );

        out
    }

    fn float_shape<const D: usize>(tensor: &FloatTensor<Self, D>) -> Shape<D> {
        tensor.shape()
    }

    fn float_device<const D: usize>(tensor: &FloatTensor<Self, D>) -> Device<Self> {
        tensor.client.device().clone().into()
    }

    fn float_to_device<const D: usize>(
        tensor: FloatTensor<Self, D>,
        device: &Device<Self>,
    ) -> FloatTensor<Self, D> {
        let device_original: &B::FusionDevice = tensor.client.device();
        let device_target: B::FusionDevice = device.clone().into();

        if device_original == &device_target {
            return tensor;
        }

        let id = tensor.stream;
        let client_target = get_client::<B>(&device_target);
        let client_original = tensor.client.clone();

        client_original.clone().change_client_float::<D>(
            tensor.into_description(),
            client_target,
            id,
        )
    }

    fn float_into_int<const D: usize>(tensor: FloatTensor<Self, D>) -> IntTensor<Self, D> {
        #[derive(new)]
        struct IntoIntOps<const D: usize> {
            desc: UnaryOperationDescription,
        }

        impl<const D: usize, B: FusionBackend> Operation<B> for IntoIntOps<D> {
            fn execute(self: Box<Self>, handles: &mut crate::HandleContainer<B>) {
                let input = handles.get_float_tensor::<D>(&self.desc.input);
                let output = B::float_into_int(input);

                handles.register_int_tensor(&self.desc.out.id, output);
            }
        }

        let stream = tensor.stream;
        let out = tensor.client.tensor_uninitialized(tensor.shape.clone());

        let desc = UnaryOperationDescription {
            input: tensor.into_description(),
            out: out.to_description_out(),
        };
        out.client.register(
            vec![stream],
            OperationDescription::Float(FloatOperationDescription::IntoInt(desc.clone())),
            IntoIntOps::<D>::new(desc),
        );

        out
    }

    fn float_empty<const D: usize>(shape: Shape<D>, device: &Device<Self>) -> FloatTensor<Self, D> {
        let client = get_client::<B>(&device.clone().into());
        let stream = StreamId::current();
        let tensor = B::float_empty(shape.clone(), device);

        client.register_tensor(B::float_tensor_handle(tensor), shape.dims.into(), stream)
    }

    fn float_add<const D: usize>(
        lhs: FloatTensor<Self, D>,
        rhs: FloatTensor<Self, D>,
    ) -> FloatTensor<Self, D> {
        binary_float_ops!(AddOps, B::float_add);

        let stream_1 = lhs.stream;
        let stream_2 = rhs.stream;
        let out = lhs
            .client
            .tensor_uninitialized(binary_ops_shape(&lhs.shape, &rhs.shape));

        let desc = BinaryOperationDescription {
            lhs: lhs.into_description(),
            rhs: rhs.into_description(),
            out: out.to_description_out(),
        };

        out.client.register(
            vec![stream_1, stream_2],
            OperationDescription::NumericFloat(NumericOperationDescription::Add(desc.clone())),
            AddOps::<D>::new(desc),
        );

        out
    }

    fn float_add_scalar<const D: usize>(
        lhs: FloatTensor<Self, D>,
        rhs: FloatElem<Self>,
    ) -> FloatTensor<Self, D> {
        scalar_float_ops!(AddOps, B::float_add_scalar);

        let stream = lhs.stream;
        let out = lhs.client.tensor_uninitialized(lhs.shape.clone());

        let desc = ScalarOperationDescription {
            lhs: lhs.into_description(),
            rhs: rhs.elem::<f32>(),
            out: out.to_description_out(),
        };
        out.client.register(
            vec![stream],
            OperationDescription::NumericFloat(NumericOperationDescription::AddScalar(
                desc.clone(),
            )),
            AddOps::<D>::new(desc),
        );

        out
    }

    fn float_clamp<const D: usize>(
        tensor: FloatTensor<Self, D>,
        min: FloatElem<Self>,
        max: FloatElem<Self>,
    ) -> FloatTensor<Self, D> {
        #[derive(new)]
        struct ClampOps<const D: usize> {
            desc: ClampOperationDescription<f32>,
        }

        impl<const D: usize, B: FusionBackend> Operation<B> for ClampOps<D> {
            fn execute(self: Box<Self>, handles: &mut crate::HandleContainer<B>) {
                let input = handles.get_float_tensor::<D>(&self.desc.tensor);
                let output = B::float_clamp(input, self.desc.min.elem(), self.desc.max.elem());

                handles.register_float_tensor(&self.desc.out.id, output);
            }
        }

        let stream = tensor.stream;
        let out = tensor.client.tensor_uninitialized(tensor.shape.clone());

        let desc = ClampOperationDescription {
            tensor: tensor.into_description(),
            min: min.elem(),
            max: max.elem(),
            out: out.to_description_out(),
        };
        out.client.register(
            vec![stream],
            OperationDescription::NumericFloat(NumericOperationDescription::Clamp(desc.clone())),
            ClampOps::<D>::new(desc),
        );

        out
    }

    fn float_sub<const D: usize>(
        lhs: FloatTensor<Self, D>,
        rhs: FloatTensor<Self, D>,
    ) -> FloatTensor<Self, D> {
        binary_float_ops!(SubOps, B::float_sub);

        let stream_1 = lhs.stream;
        let stream_2 = rhs.stream;
        let out = lhs
            .client
            .tensor_uninitialized(binary_ops_shape(&lhs.shape, &rhs.shape));

        let desc = BinaryOperationDescription {
            lhs: lhs.into_description(),
            rhs: rhs.into_description(),
            out: out.to_description_out(),
        };
        out.client.register(
            vec![stream_1, stream_2],
            OperationDescription::NumericFloat(NumericOperationDescription::Sub(desc.clone())),
            SubOps::<D>::new(desc),
        );

        out
    }

    fn float_sub_scalar<const D: usize>(
        lhs: FloatTensor<Self, D>,
        rhs: FloatElem<Self>,
    ) -> FloatTensor<Self, D> {
        scalar_float_ops!(SubOps, B::float_sub_scalar);

        let stream = lhs.stream;
        let out = lhs.client.tensor_uninitialized(lhs.shape.clone());
        let desc = ScalarOperationDescription {
            lhs: lhs.into_description(),
            rhs: rhs.elem(),
            out: out.to_description_out(),
        };

        out.client.register(
            vec![stream],
            OperationDescription::NumericFloat(NumericOperationDescription::SubScalar(
                desc.clone(),
            )),
            SubOps::<D>::new(desc),
        );

        out
    }

    fn float_mul<const D: usize>(
        lhs: FloatTensor<Self, D>,
        rhs: FloatTensor<Self, D>,
    ) -> FloatTensor<Self, D> {
        binary_float_ops!(MulOps, B::float_mul);

        let stream_1 = lhs.stream;
        let stream_2 = rhs.stream;
        let out = lhs
            .client
            .tensor_uninitialized(binary_ops_shape(&lhs.shape, &rhs.shape));

        let desc = BinaryOperationDescription {
            lhs: lhs.into_description(),
            rhs: rhs.into_description(),
            out: out.to_description_out(),
        };
        out.client.register(
            vec![stream_1, stream_2],
            OperationDescription::NumericFloat(NumericOperationDescription::Mul(desc.clone())),
            MulOps::<D>::new(desc),
        );

        out
    }

    fn float_mul_scalar<const D: usize>(
        lhs: FloatTensor<Self, D>,
        rhs: FloatElem<Self>,
    ) -> FloatTensor<Self, D> {
        scalar_float_ops!(MulOps, B::float_mul_scalar);

        let stream = lhs.stream;
        let out = lhs.client.tensor_uninitialized(lhs.shape.clone());

        let desc = ScalarOperationDescription {
            lhs: lhs.into_description(),
            rhs: rhs.elem(),
            out: out.to_description_out(),
        };
        out.client.register(
            vec![stream],
            OperationDescription::NumericFloat(NumericOperationDescription::MulScalar(
                desc.clone(),
            )),
            MulOps::<D>::new(desc),
        );

        out
    }

    fn float_div<const D: usize>(
        lhs: FloatTensor<Self, D>,
        rhs: FloatTensor<Self, D>,
    ) -> FloatTensor<Self, D> {
        binary_float_ops!(DivOps, B::float_div);

        let stream_1 = lhs.stream;
        let stream_2 = rhs.stream;
        let out = lhs
            .client
            .tensor_uninitialized(binary_ops_shape(&lhs.shape, &rhs.shape));

        let desc = BinaryOperationDescription {
            lhs: lhs.into_description(),
            rhs: rhs.into_description(),
            out: out.to_description_out(),
        };
        out.client.register(
            vec![stream_1, stream_2],
            OperationDescription::NumericFloat(NumericOperationDescription::Div(desc.clone())),
            DivOps::<D>::new(desc),
        );

        out
    }

    fn float_div_scalar<const D: usize>(
        lhs: FloatTensor<Self, D>,
        rhs: FloatElem<Self>,
    ) -> FloatTensor<Self, D> {
        scalar_float_ops!(DivOps, B::float_div_scalar);

        let stream = lhs.stream;
        let out = lhs.client.tensor_uninitialized(lhs.shape.clone());

        let desc = ScalarOperationDescription {
            lhs: lhs.into_description(),
            rhs: rhs.elem(),
            out: out.to_description_out(),
        };
        out.client.register(
            vec![stream],
            OperationDescription::NumericFloat(NumericOperationDescription::DivScalar(
                desc.clone(),
            )),
            DivOps::<D>::new(desc),
        );

        out
    }

    fn float_matmul<const D: usize>(
        lhs: FloatTensor<Self, D>,
        rhs: FloatTensor<Self, D>,
    ) -> FloatTensor<Self, D> {
        binary_float_ops!(MatmulOps, B::float_matmul);

        let stream_1 = lhs.stream;
        let stream_2 = rhs.stream;
        let mut shape = binary_ops_shape(&lhs.shape, &rhs.shape);

        shape[D - 2] = lhs.shape[D - 2];
        shape[D - 1] = rhs.shape[D - 1];

        let out = lhs.client.tensor_uninitialized(shape);
        let desc = BinaryOperationDescription {
            lhs: lhs.into_description(),
            rhs: rhs.into_description(),
            out: out.to_description_out(),
        };

        out.client.register(
            vec![stream_1, stream_2],
            OperationDescription::Float(FloatOperationDescription::Matmul(desc.clone())),
            MatmulOps::<D>::new(desc),
        );

        out
    }

    fn float_recip<const D: usize>(tensor: FloatTensor<Self, D>) -> FloatTensor<Self, D> {
        unary_float_ops!(Recip, B::float_recip);

        let stream = tensor.stream;
        let out = tensor.client.tensor_uninitialized(tensor.shape.clone());
        let desc = UnaryOperationDescription {
            input: tensor.into_description(),
            out: out.to_description_out(),
        };
        out.client.register(
            vec![stream],
            OperationDescription::Float(FloatOperationDescription::Recip(desc.clone())),
            Recip::<D>::new(desc),
        );

        out
    }

    fn float_swap_dims<const D: usize>(
        tensor: FloatTensor<Self, D>,
        dim1: usize,
        dim2: usize,
    ) -> FloatTensor<Self, D> {
        #[derive(new)]
        struct SwapDimsOps<const D: usize> {
            desc: SwapDimsDescription,
        }

        impl<const D: usize, B: FusionBackend> Operation<B> for SwapDimsOps<D> {
            fn execute(self: Box<Self>, handles: &mut crate::HandleContainer<B>) {
                let input = handles.get_float_tensor::<D>(&self.desc.input);
                let output = B::float_swap_dims(input, self.desc.dim1, self.desc.dim2);
                handles.register_float_tensor(&self.desc.out.id, output);
            }
        }

        let stream = tensor.stream;
        let mut shape = tensor.shape.clone();
        shape[dim1] = tensor.shape[dim2];
        shape[dim2] = tensor.shape[dim1];

        let mut out = tensor.client.tensor_uninitialized(shape);

        let desc = SwapDimsDescription {
            input: tensor.into_description(),
            dim1,
            dim2,
            out: out.to_description_out(),
        };
        out.client.register(
            vec![stream],
            OperationDescription::BaseFloat(BaseOperationDescription::SwapDims(desc.clone())),
            SwapDimsOps::<D>::new(desc),
        );
        out.stream = stream;

        out
    }

    fn float_permute<const D: usize>(
        tensor: FloatTensor<Self, D>,
        axes: [usize; D],
    ) -> FloatTensor<Self, D> {
        #[derive(new)]
        struct PermuteDimsOps<const D: usize> {
            desc: PermuteOperationDescription,
        }

        impl<const D: usize, B: FusionBackend> Operation<B> for PermuteDimsOps<D> {
            fn execute(self: Box<Self>, handles: &mut crate::HandleContainer<B>) {
                let input = handles.get_float_tensor::<D>(&self.desc.input);
                let axes: [usize; D] = self.desc.axes.try_into().unwrap();
                let output = B::float_permute(input, axes);
                handles.register_float_tensor(&self.desc.out.id, output);
            }
        }

        let stream = tensor.stream;

        // Change the shape of the tensor to match the new axes
        let shape = axes.into_iter().map(|x| tensor.shape[x]).collect();

        let out = tensor.client.tensor_uninitialized(shape);

        let desc = PermuteOperationDescription {
            input: tensor.into_description(),
            axes: axes.to_vec(),
            out: out.to_description_out(),
        };

        out.client.register(
            vec![stream],
            OperationDescription::BaseInt(BaseOperationDescription::Permute(desc.clone())),
            PermuteDimsOps::<D>::new(desc),
        );

        out
    }

    fn float_reshape<const D1: usize, const D2: usize>(
        tensor: FloatTensor<Self, D1>,
        shape: Shape<D2>,
    ) -> FloatTensor<Self, D2> {
        #[derive(new)]
        struct ReshapeDimsOps<const D1: usize, const D2: usize> {
            desc: ReshapeDescription,
        }

        impl<const D1: usize, const D2: usize, B: FusionBackend> Operation<B> for ReshapeDimsOps<D1, D2> {
            fn execute(self: Box<Self>, handles: &mut crate::HandleContainer<B>) {
                let input = handles.get_float_tensor::<D1>(&self.desc.input);
                let output = B::float_reshape::<D1, D2>(input, Shape::from(&self.desc.out.shape));
                handles.register_float_tensor(&self.desc.out.id, output);
            }
        }

        let stream = tensor.stream;
        let shape: Vec<usize> = shape.dims.into();
        let out = tensor.client.tensor_uninitialized(shape);

        let desc = ReshapeDescription {
            input: tensor.into_description(),
            out: out.to_description_out(),
        };
        out.client.register(
            vec![stream],
            OperationDescription::BaseFloat(BaseOperationDescription::Reshape(desc.clone())),
            ReshapeDimsOps::<D1, D2>::new(desc),
        );

        out
    }

    fn float_gather<const D: usize>(
        dim: usize,
        tensor: FloatTensor<Self, D>,
        indices: IntTensor<Self, D>,
    ) -> FloatTensor<Self, D> {
        #[derive(new)]
        struct GatherOps<const D: usize> {
            desc: GatherOperationDescription,
        }

        impl<const D: usize, B: FusionBackend> Operation<B> for GatherOps<D> {
            fn execute(self: Box<Self>, handles: &mut crate::HandleContainer<B>) {
                let tensor = handles.get_float_tensor::<D>(&self.desc.tensor);
                let indices = handles.get_int_tensor(&self.desc.indices);

                let output = B::float_gather(self.desc.dim, tensor, indices);
                handles.register_float_tensor(&self.desc.out.id, output);
            }
        }

        let stream_1 = tensor.stream;
        let stream_2 = indices.stream;
        let shape: Vec<usize> = indices.shape.clone();
        let out = tensor.client.tensor_uninitialized(shape);

        let desc = GatherOperationDescription {
            tensor: tensor.into_description(),
            dim,
            indices: indices.into_description(),
            out: out.to_description_out(),
        };
        out.client.register(
            vec![stream_1, stream_2],
            OperationDescription::NumericFloat(NumericOperationDescription::Gather(desc.clone())),
            GatherOps::<D>::new(desc),
        );

        out
    }

    fn float_scatter<const D: usize>(
        dim: usize,
        tensor: FloatTensor<Self, D>,
        indices: IntTensor<Self, D>,
        value: FloatTensor<Self, D>,
    ) -> FloatTensor<Self, D> {
        #[derive(new)]
        struct ScatterOps<const D: usize> {
            desc: ScatterOperationDescription,
        }

        impl<const D: usize, B: FusionBackend> Operation<B> for ScatterOps<D> {
            fn execute(self: Box<Self>, handles: &mut crate::HandleContainer<B>) {
                let tensor = handles.get_float_tensor::<D>(&self.desc.tensor);
                let indices = handles.get_int_tensor(&self.desc.indices);
                let value = handles.get_float_tensor(&self.desc.value);

                let output = B::float_scatter(self.desc.dim, tensor, indices, value);

                handles.register_float_tensor(&self.desc.out.id, output);
            }
        }

        let stream_1 = tensor.stream;
        let stream_2 = indices.stream;
        let stream_3 = value.stream;
        let shape: Vec<usize> = tensor.shape.clone();
        let out = tensor.client.tensor_uninitialized(shape);

        let desc = ScatterOperationDescription {
            tensor: tensor.into_description(),
            dim,
            indices: indices.into_description(),
            value: value.into_description(),
            out: out.to_description_out(),
        };

        out.client.register(
            vec![stream_1, stream_2, stream_3],
            OperationDescription::NumericFloat(NumericOperationDescription::Scatter(desc.clone())),
            ScatterOps::<D>::new(desc),
        );

        out
    }

    fn float_select<const D: usize>(
        tensor: FloatTensor<Self, D>,
        dim: usize,
        indices: IntTensor<Self, 1>,
    ) -> FloatTensor<Self, D> {
        #[derive(new)]
        struct SelectOps<const D: usize> {
            desc: SelectOperationDescription,
        }

        impl<const D: usize, B: FusionBackend> Operation<B> for SelectOps<D> {
            fn execute(self: Box<Self>, handles: &mut crate::HandleContainer<B>) {
                let tensor = handles.get_float_tensor::<D>(&self.desc.tensor);
                let indices = handles.get_int_tensor(&self.desc.indices);

                let output = B::float_select(tensor, self.desc.dim, indices);

                handles.register_float_tensor(&self.desc.out.id, output);
            }
        }

        let stream_1 = tensor.stream;
        let stream_2 = indices.stream;
        let mut shape: Vec<usize> = tensor.shape.clone();
        shape[dim] = indices.shape[0];
        let out = tensor.client.tensor_uninitialized(shape);
        let desc = SelectOperationDescription {
            tensor: tensor.into_description(),
            dim,
            indices: indices.into_description(),
            out: out.to_description_out(),
        };
        out.client.register(
            vec![stream_1, stream_2],
            OperationDescription::NumericFloat(NumericOperationDescription::Select(desc.clone())),
            SelectOps::<D>::new(desc),
        );

        out
    }

    fn float_select_assign<const D: usize>(
        tensor: FloatTensor<Self, D>,
        dim: usize,
        indices: IntTensor<Self, 1>,
        value: FloatTensor<Self, D>,
    ) -> FloatTensor<Self, D> {
        #[derive(new)]
        struct SelectAssignOps<const D: usize> {
            desc: SelectAssignOperationDescription,
        }

        impl<const D: usize, B: FusionBackend> Operation<B> for SelectAssignOps<D> {
            fn execute(self: Box<Self>, handles: &mut crate::HandleContainer<B>) {
                let tensor = handles.get_float_tensor::<D>(&self.desc.tensor);
                let indices = handles.get_int_tensor(&self.desc.indices);
                let value = handles.get_float_tensor(&self.desc.value);

                let output = B::float_select_assign(tensor, self.desc.dim, indices, value);

                handles.register_float_tensor(&self.desc.out.id, output);
            }
        }

        let stream_1 = tensor.stream;
        let stream_2 = indices.stream;
        let stream_3 = value.stream;
        let shape: Vec<usize> = tensor.shape.clone();
        let out = tensor.client.tensor_uninitialized(shape);

        let desc = SelectAssignOperationDescription {
            tensor: tensor.into_description(),
            dim,
            indices: indices.into_description(),
            value: value.into_description(),
            out: out.to_description_out(),
        };
        out.client.register(
            vec![stream_1, stream_2, stream_3],
            OperationDescription::NumericFloat(NumericOperationDescription::SelectAssign(
                desc.clone(),
            )),
            SelectAssignOps::<D>::new(desc),
        );

        out
    }

    fn float_slice<const D1: usize, const D2: usize>(
        tensor: FloatTensor<Self, D1>,
        ranges: [Range<usize>; D2],
    ) -> FloatTensor<Self, D1> {
        #[derive(new)]
        struct SliceOps<const D1: usize, const D2: usize> {
            desc: SliceOperationDescription,
        }

        impl<const D1: usize, const D2: usize, B: FusionBackend> Operation<B> for SliceOps<D1, D2> {
            fn execute(self: Box<Self>, handles: &mut crate::HandleContainer<B>) {
                let tensor = handles.get_float_tensor::<D1>(&self.desc.tensor);

                let output =
                    B::float_slice::<D1, D2>(tensor, self.desc.ranges.clone().try_into().unwrap());

                handles.register_float_tensor(&self.desc.out.id, output);
            }
        }
        let stream = tensor.stream;
        let mut shape: Vec<usize> = ranges.iter().map(|range| range.end - range.start).collect();

        for i in shape.len()..D1 {
            shape.push(tensor.shape[i]);
        }

        let out = tensor.client.tensor_uninitialized(shape);

        let desc = SliceOperationDescription {
            tensor: tensor.into_description(),
            ranges: ranges.into(),
            out: out.to_description_out(),
        };
        out.client.register(
            vec![stream],
            OperationDescription::BaseFloat(BaseOperationDescription::Slice(desc.clone())),
            SliceOps::<D1, D2>::new(desc),
        );

        out
    }

    fn float_slice_assign<const D1: usize, const D2: usize>(
        tensor: FloatTensor<Self, D1>,
        ranges: [Range<usize>; D2],
        value: FloatTensor<Self, D1>,
    ) -> FloatTensor<Self, D1> {
        #[derive(new)]
        struct SliceAssignOps<const D1: usize, const D2: usize> {
            desc: SliceAssignOperationDescription,
        }

        impl<const D1: usize, const D2: usize, B: FusionBackend> Operation<B> for SliceAssignOps<D1, D2> {
            fn execute(self: Box<Self>, handles: &mut crate::HandleContainer<B>) {
                let tensor = handles.get_float_tensor::<D1>(&self.desc.tensor);
                let value = handles.get_float_tensor::<D1>(&self.desc.value);

                let output = B::float_slice_assign::<D1, D2>(
                    tensor,
                    self.desc.ranges.clone().try_into().unwrap(),
                    value,
                );

                handles.register_float_tensor(&self.desc.out.id, output);
            }
        }

        let stream_1 = tensor.stream;
        let stream_2 = value.stream;
        let shape: Vec<usize> = tensor.shape.clone();
        let out = tensor.client.tensor_uninitialized(shape);

        let desc = SliceAssignOperationDescription {
            tensor: tensor.into_description(),
            ranges: ranges.into(),
            value: value.into_description(),
            out: out.to_description_out(),
        };
        out.client.register(
            vec![stream_1, stream_2],
            OperationDescription::BaseFloat(BaseOperationDescription::SliceAssign(desc.clone())),
            SliceAssignOps::<D1, D2>::new(desc),
        );

        out
    }

    fn float_mask_where<const D: usize>(
        tensor: FloatTensor<Self, D>,
        mask: BoolTensor<Self, D>,
        value: FloatTensor<Self, D>,
    ) -> FloatTensor<Self, D> {
        #[derive(new)]
        struct MaskWhereOps<const D: usize> {
            desc: MaskWhereOperationDescription,
        }

        impl<const D: usize, B: FusionBackend> Operation<B> for MaskWhereOps<D> {
            fn execute(self: Box<Self>, handles: &mut crate::HandleContainer<B>) {
                let tensor = handles.get_float_tensor::<D>(&self.desc.tensor);
                let value = handles.get_float_tensor(&self.desc.value);
                let mask = handles.get_bool_tensor(&self.desc.mask);

                let output = B::float_mask_where(tensor, mask, value);

                handles.register_float_tensor(&self.desc.out.id, output);
            }
        }

        let stream_1 = tensor.stream;
        let stream_2 = mask.stream;
        let stream_3 = value.stream;
        let shape: Vec<usize> = tensor.shape.clone();
        let out = tensor.client.tensor_uninitialized(shape);

        let desc = MaskWhereOperationDescription {
            tensor: tensor.into_description(),
            value: value.into_description(),
            mask: mask.into_description(),
            out: out.to_description_out(),
        };
        out.client.register(
            vec![stream_1, stream_2, stream_3],
            OperationDescription::NumericFloat(NumericOperationDescription::MaskWhere(
                desc.clone(),
            )),
            MaskWhereOps::<D>::new(desc),
        );

        out
    }

    fn float_mask_fill<const D: usize>(
        tensor: FloatTensor<Self, D>,
        mask: BoolTensor<Self, D>,
        value: FloatElem<Self>,
    ) -> FloatTensor<Self, D> {
        #[derive(new)]
        struct MaskFillOps<const D: usize> {
            desc: MaskFillOperationDescription<f32>,
        }

        impl<const D: usize, B: FusionBackend> Operation<B> for MaskFillOps<D> {
            fn execute(self: Box<Self>, handles: &mut crate::HandleContainer<B>) {
                let tensor = handles.get_float_tensor::<D>(&self.desc.tensor);
                let mask = handles.get_bool_tensor(&self.desc.mask);

                let output = B::float_mask_fill(tensor, mask, self.desc.value.elem());

                handles.register_float_tensor(&self.desc.out.id, output);
            }
        }

        let stream_1 = tensor.stream;
        let stream_2 = mask.stream;
        let shape: Vec<usize> = tensor.shape.clone();
        let out = tensor.client.tensor_uninitialized(shape);
        let desc = MaskFillOperationDescription {
            tensor: tensor.into_description(),
            value: value.elem(),
            mask: mask.into_description(),
            out: out.to_description_out(),
        };
        out.client.register(
            vec![stream_1, stream_2],
            OperationDescription::NumericFloat(NumericOperationDescription::MaskFill(desc.clone())),
            MaskFillOps::<D>::new(desc),
        );

        out
    }

    fn float_equal<const D: usize>(
        lhs: FloatTensor<Self, D>,
        rhs: FloatTensor<Self, D>,
    ) -> BoolTensor<Self, D> {
        binary_float_cmp_ops!(EqualOps, B::float_equal);

        let stream_1 = lhs.stream;
        let stream_2 = rhs.stream;
        let out = lhs
            .client
            .tensor_uninitialized(binary_ops_shape(&lhs.shape, &rhs.shape));

        let desc = BinaryOperationDescription {
            lhs: lhs.into_description(),
            rhs: rhs.into_description(),
            out: out.to_description_out(),
        };
        out.client.register(
            vec![stream_1, stream_2],
            OperationDescription::BaseFloat(BaseOperationDescription::Equal(desc.clone())),
            EqualOps::<D>::new(desc),
        );

        out
    }

    fn float_equal_elem<const D: usize>(
        lhs: FloatTensor<Self, D>,
        rhs: FloatElem<Self>,
    ) -> BoolTensor<Self, D> {
        scalar_float_cmp_ops!(EqualElemOps, B::float_equal_elem);

        let stream = lhs.stream;
        let out = lhs.client.tensor_uninitialized(lhs.shape.clone());

        let desc = ScalarOperationDescription {
            lhs: lhs.into_description(),
            rhs: rhs.elem(),
            out: out.to_description_out(),
        };
        out.client.register(
            vec![stream],
            OperationDescription::NumericFloat(NumericOperationDescription::EqualElem(
                desc.clone(),
            )),
            EqualElemOps::<D>::new(desc),
        );

        out
    }

    fn float_greater<const D: usize>(
        lhs: FloatTensor<Self, D>,
        rhs: FloatTensor<Self, D>,
    ) -> BoolTensor<Self, D> {
        binary_float_cmp_ops!(GreaterOps, B::float_greater);

        let stream_1 = lhs.stream;
        let stream_2 = rhs.stream;
        let out = lhs
            .client
            .tensor_uninitialized(binary_ops_shape(&lhs.shape, &rhs.shape));

        let desc = BinaryOperationDescription {
            lhs: lhs.into_description(),
            rhs: rhs.into_description(),
            out: out.to_description_out(),
        };
        out.client.register(
            vec![stream_1, stream_2],
            OperationDescription::NumericFloat(NumericOperationDescription::Greater(desc.clone())),
            GreaterOps::<D>::new(desc),
        );

        out
    }

    fn float_greater_elem<const D: usize>(
        lhs: FloatTensor<Self, D>,
        rhs: FloatElem<Self>,
    ) -> BoolTensor<Self, D> {
        scalar_float_cmp_ops!(GreaterElemOps, B::float_greater_elem);

        let stream = lhs.stream;
        let out = lhs.client.tensor_uninitialized(lhs.shape.clone());

        let desc = ScalarOperationDescription {
            lhs: lhs.into_description(),
            rhs: rhs.elem(),
            out: out.to_description_out(),
        };
        out.client.register(
            vec![stream],
            OperationDescription::NumericFloat(NumericOperationDescription::GreaterElem(
                desc.clone(),
            )),
            GreaterElemOps::<D>::new(desc),
        );

        out
    }

    fn float_greater_equal<const D: usize>(
        lhs: FloatTensor<Self, D>,
        rhs: FloatTensor<Self, D>,
    ) -> BoolTensor<Self, D> {
        binary_float_cmp_ops!(GreaterEqualOps, B::float_greater_equal);

        let stream_1 = lhs.stream;
        let stream_2 = rhs.stream;
        let out = lhs
            .client
            .tensor_uninitialized(binary_ops_shape(&lhs.shape, &rhs.shape));

        let desc = BinaryOperationDescription {
            lhs: lhs.into_description(),
            rhs: rhs.into_description(),
            out: out.to_description_out(),
        };
        out.client.register(
            vec![stream_1, stream_2],
            OperationDescription::NumericFloat(NumericOperationDescription::GreaterEqual(
                desc.clone(),
            )),
            GreaterEqualOps::<D>::new(desc),
        );

        out
    }

    fn float_greater_equal_elem<const D: usize>(
        lhs: FloatTensor<Self, D>,
        rhs: FloatElem<Self>,
    ) -> BoolTensor<Self, D> {
        scalar_float_cmp_ops!(GreaterEqualElemOps, B::float_greater_equal_elem);

        let stream = lhs.stream;
        let out = lhs.client.tensor_uninitialized(lhs.shape.clone());

        let desc = ScalarOperationDescription {
            lhs: lhs.into_description(),
            rhs: rhs.elem(),
            out: out.to_description_out(),
        };
        out.client.register(
            vec![stream],
            OperationDescription::NumericFloat(NumericOperationDescription::GreaterEqualElem(
                desc.clone(),
            )),
            GreaterEqualElemOps::<D>::new(desc),
        );

        out
    }

    fn float_lower<const D: usize>(
        lhs: FloatTensor<Self, D>,
        rhs: FloatTensor<Self, D>,
    ) -> BoolTensor<Self, D> {
        binary_float_cmp_ops!(LowerOps, B::float_lower);

        let stream_1 = lhs.stream;
        let stream_2 = rhs.stream;
        let out = lhs
            .client
            .tensor_uninitialized(binary_ops_shape(&lhs.shape, &rhs.shape));

        let desc = BinaryOperationDescription {
            lhs: lhs.into_description(),
            rhs: rhs.into_description(),
            out: out.to_description_out(),
        };
        out.client.register(
            vec![stream_1, stream_2],
            OperationDescription::NumericFloat(NumericOperationDescription::Lower(desc.clone())),
            LowerOps::<D>::new(desc),
        );

        out
    }

    fn float_lower_elem<const D: usize>(
        lhs: FloatTensor<Self, D>,
        rhs: FloatElem<Self>,
    ) -> BoolTensor<Self, D> {
        scalar_float_cmp_ops!(LowerElemOps, B::float_lower_elem);

        let stream = lhs.stream;
        let out = lhs.client.tensor_uninitialized(lhs.shape.clone());

        let desc = ScalarOperationDescription {
            lhs: lhs.into_description(),
            rhs: rhs.elem(),
            out: out.to_description_out(),
        };
        out.client.register(
            vec![stream],
            OperationDescription::NumericFloat(NumericOperationDescription::LowerElem(
                desc.clone(),
            )),
            LowerElemOps::<D>::new(desc),
        );

        out
    }

    fn float_lower_equal<const D: usize>(
        lhs: FloatTensor<Self, D>,
        rhs: FloatTensor<Self, D>,
    ) -> BoolTensor<Self, D> {
        binary_float_cmp_ops!(LowerEqualOps, B::float_lower_equal);

        let stream_1 = lhs.stream;
        let stream_2 = rhs.stream;
        let out = lhs
            .client
            .tensor_uninitialized(binary_ops_shape(&lhs.shape, &rhs.shape));

        let desc = BinaryOperationDescription {
            lhs: lhs.into_description(),
            rhs: rhs.into_description(),
            out: out.to_description_out(),
        };
        out.client.register(
            vec![stream_1, stream_2],
            OperationDescription::NumericFloat(NumericOperationDescription::LowerEqual(
                desc.clone(),
            )),
            LowerEqualOps::<D>::new(desc),
        );

        out
    }

    fn float_lower_equal_elem<const D: usize>(
        lhs: FloatTensor<Self, D>,
        rhs: FloatElem<Self>,
    ) -> BoolTensor<Self, D> {
        scalar_float_cmp_ops!(LowerEqualElemOps, B::float_lower_equal_elem);

        let stream = lhs.stream;
        let out = lhs.client.tensor_uninitialized(lhs.shape.clone());

        let desc = ScalarOperationDescription {
            lhs: lhs.into_description(),
            rhs: rhs.elem(),
            out: out.to_description_out(),
        };
        out.client.register(
            vec![stream],
            OperationDescription::NumericFloat(NumericOperationDescription::LowerEqualElem(
                desc.clone(),
            )),
            LowerEqualElemOps::<D>::new(desc),
        );

        out
    }

    fn float_sum<const D: usize>(tensor: FloatTensor<Self, D>) -> FloatTensor<Self, 1> {
        unary_float_ops!(SumOps, B::float_sum);

        let stream = tensor.stream;
        let out = tensor.client.tensor_uninitialized(vec![1]);

        let desc = UnaryOperationDescription {
            input: tensor.into_description(),
            out: out.to_description_out(),
        };
        out.client.register(
            vec![stream],
            OperationDescription::NumericFloat(NumericOperationDescription::Sum(desc.clone())),
            SumOps::<D>::new(desc),
        );

        out
    }

    fn float_sum_dim<const D: usize>(
        tensor: FloatTensor<Self, D>,
        dim: usize,
    ) -> FloatTensor<Self, D> {
        scalar_float_ops!(SumDimOps, B::float_sum_dim, usize, noconvert);

        let stream = tensor.stream;
        let mut shape = tensor.shape.clone();
        shape[dim] = 1;
        let out = tensor.client.tensor_uninitialized(shape);

        let desc = ScalarOperationDescription {
            lhs: tensor.into_description(),
            rhs: dim,
            out: out.to_description_out(),
        };
        out.client.register(
            vec![stream],
            OperationDescription::NumericFloat(NumericOperationDescription::SumDim(desc.clone())),
            SumDimOps::<D>::new(desc),
        );

        out
    }

    fn float_mean<const D: usize>(tensor: FloatTensor<Self, D>) -> FloatTensor<Self, 1> {
        unary_float_ops!(MeanOps, B::float_mean);

        let stream = tensor.stream;
        let out = tensor.client.tensor_uninitialized(vec![1]);

        let desc = UnaryOperationDescription {
            input: tensor.into_description(),
            out: out.to_description_out(),
        };
        out.client.register(
            vec![stream],
            OperationDescription::NumericFloat(NumericOperationDescription::Mean(desc.clone())),
            MeanOps::<D>::new(desc),
        );

        out
    }

    fn float_mean_dim<const D: usize>(
        tensor: FloatTensor<Self, D>,
        dim: usize,
    ) -> FloatTensor<Self, D> {
        scalar_float_ops!(MeanDimOps, B::float_mean_dim, usize, noconvert);

        let stream = tensor.stream;
        let mut shape = tensor.shape.clone();
        shape[dim] = 1;
        let out = tensor.client.tensor_uninitialized(shape);

        let desc = ScalarOperationDescription {
            lhs: tensor.into_description(),
            rhs: dim,
            out: out.to_description_out(),
        };
        out.client.register(
            vec![stream],
            OperationDescription::NumericFloat(NumericOperationDescription::MeanDim(desc.clone())),
            MeanDimOps::<D>::new(desc),
        );

        out
    }

    fn float_to_full_precision<const D: usize>(
        tensor: &FloatTensor<Self, D>,
    ) -> FloatTensor<FullPrecisionBackend<Self>, D> {
        tensor.clone()
    }

    fn float_from_full_precision<const D: usize>(
        tensor: FloatTensor<FullPrecisionBackend<Self>, D>,
    ) -> FloatTensor<Self, D> {
        tensor
    }

    fn float_exp<const D: usize>(lhs: FloatTensor<Self, D>) -> FloatTensor<Self, D> {
        unary_float_ops!(ExpOps, B::float_exp);

        let stream = lhs.stream;
        let out = lhs.client.tensor_uninitialized(lhs.shape.clone());

        let desc = UnaryOperationDescription {
            input: lhs.into_description(),
            out: out.to_description_out(),
        };
        out.client.register(
            vec![stream],
            OperationDescription::Float(FloatOperationDescription::Exp(desc.clone())),
            ExpOps::<D>::new(desc),
        );

        out
    }

    fn float_log<const D: usize>(tensor: FloatTensor<Self, D>) -> FloatTensor<Self, D> {
        unary_float_ops!(LogOps, B::float_log);

        let stream = tensor.stream;
        let out = tensor.client.tensor_uninitialized(tensor.shape.clone());

        let desc = UnaryOperationDescription {
            input: tensor.into_description(),
            out: out.to_description_out(),
        };
        out.client.register(
            vec![stream],
            OperationDescription::Float(FloatOperationDescription::Log(desc.clone())),
            LogOps::<D>::new(desc),
        );

        out
    }

    fn float_log1p<const D: usize>(tensor: FloatTensor<Self, D>) -> FloatTensor<Self, D> {
        unary_float_ops!(Log1pOps, B::float_log1p);

        let stream = tensor.stream;
        let out = tensor.client.tensor_uninitialized(tensor.shape.clone());

        let desc = UnaryOperationDescription {
            input: tensor.into_description(),
            out: out.to_description_out(),
        };
        out.client.register(
            vec![stream],
            OperationDescription::Float(FloatOperationDescription::Log1p(desc.clone())),
            Log1pOps::<D>::new(desc),
        );

        out
    }

    fn float_powf<const D: usize>(
        lhs: FloatTensor<Self, D>,
        rhs: FloatTensor<Self, D>,
    ) -> FloatTensor<Self, D> {
        binary_float_ops!(PowOps, B::float_powf);
        let stream_1 = lhs.stream;
        let stream_2 = rhs.stream;

        let out = lhs
            .client
            .tensor_uninitialized(binary_ops_shape(&lhs.shape, &rhs.shape));

        let desc = BinaryOperationDescription {
            lhs: lhs.into_description(),
            rhs: rhs.into_description(),
            out: out.to_description_out(),
        };
        out.client.register(
            vec![stream_1, stream_2],
            OperationDescription::NumericFloat(NumericOperationDescription::Powf(desc.clone())),
            PowOps::<D>::new(desc),
        );

        out
    }

    fn float_powf_scalar<const D: usize>(
        lhs: FloatTensor<Self, D>,
        rhs: f32,
    ) -> FloatTensor<Self, D> {
        scalar_float_ops!(PowfOps, B::float_powf_scalar, f32);

        let stream = lhs.stream;
        let out = lhs.client.tensor_uninitialized(lhs.shape.clone());

        let desc = ScalarOperationDescription {
            lhs: lhs.into_description(),
            rhs,
            out: out.to_description_out(),
        };
        out.client.register(
            vec![stream],
            OperationDescription::Float(FloatOperationDescription::PowfScalar(desc.clone())),
            PowfOps::<D>::new(desc),
        );

        out
    }

    fn float_sqrt<const D: usize>(tensor: FloatTensor<Self, D>) -> FloatTensor<Self, D> {
        unary_float_ops!(SqrtOps, B::float_sqrt);

        let stream = tensor.stream;
        let out = tensor.client.tensor_uninitialized(tensor.shape.clone());

        let desc = UnaryOperationDescription {
            input: tensor.into_description(),
            out: out.to_description_out(),
        };
        out.client.register(
            vec![stream],
            OperationDescription::Float(FloatOperationDescription::Sqrt(desc.clone())),
            SqrtOps::<D>::new(desc),
        );

        out
    }

    fn float_abs<const D: usize>(tensor: FloatTensor<Self, D>) -> FloatTensor<Self, D> {
        unary_float_ops!(AbsOps, B::float_abs);

        let stream = tensor.stream;
        let out = tensor.client.tensor_uninitialized(tensor.shape.clone());

        let desc = UnaryOperationDescription {
            input: tensor.into_description(),
            out: out.to_description_out(),
        };
        out.client.register(
            vec![stream],
            OperationDescription::NumericFloat(NumericOperationDescription::Abs(desc.clone())),
            AbsOps::<D>::new(desc),
        );

        out
    }

    fn float_cos<const D: usize>(tensor: FloatTensor<Self, D>) -> FloatTensor<Self, D> {
        unary_float_ops!(CosOps, B::float_cos);

        let stream = tensor.stream;
        let out = tensor.client.tensor_uninitialized(tensor.shape.clone());

        let desc = UnaryOperationDescription {
            input: tensor.into_description(),
            out: out.to_description_out(),
        };
        out.client.register(
            vec![stream],
            OperationDescription::Float(FloatOperationDescription::Cos(desc.clone())),
            CosOps::<D>::new(desc),
        );

        out
    }

    fn float_sin<const D: usize>(tensor: FloatTensor<Self, D>) -> FloatTensor<Self, D> {
        unary_float_ops!(SinOps, B::float_sin);

        let stream = tensor.stream;
        let out = tensor.client.tensor_uninitialized(tensor.shape.clone());

        let desc = UnaryOperationDescription {
            input: tensor.into_description(),
            out: out.to_description_out(),
        };
        out.client.register(
            vec![stream],
            OperationDescription::Float(FloatOperationDescription::Sin(desc.clone())),
            SinOps::<D>::new(desc),
        );

        out
    }

    fn float_tanh<const D: usize>(tensor: FloatTensor<Self, D>) -> FloatTensor<Self, D> {
        unary_float_ops!(TanhOps, B::float_tanh);

        let stream = tensor.stream;
        let out = tensor.client.tensor_uninitialized(tensor.shape.clone());

        let desc = UnaryOperationDescription {
            input: tensor.into_description(),
            out: out.to_description_out(),
        };
        out.client.register(
            vec![stream],
            OperationDescription::Float(FloatOperationDescription::Tanh(desc.clone())),
            TanhOps::<D>::new(desc),
        );

        out
    }

    fn float_erf<const D: usize>(tensor: FloatTensor<Self, D>) -> FloatTensor<Self, D> {
        unary_float_ops!(TanhOps, B::float_erf);

        let stream = tensor.stream;
        let out = tensor.client.tensor_uninitialized(tensor.shape.clone());

        let desc = UnaryOperationDescription {
            input: tensor.into_description(),
            out: out.to_description_out(),
        };
        out.client.register(
            vec![stream],
            OperationDescription::Float(FloatOperationDescription::Erf(desc.clone())),
            TanhOps::<D>::new(desc),
        );

        out
    }

    fn float_cat<const D: usize>(
        tensors: Vec<FloatTensor<Self, D>>,
        dim: usize,
    ) -> FloatTensor<Self, D> {
        #[derive(new)]
        struct CatOps<const D: usize> {
            desc: CatOperationDescription,
        }

        impl<const D: usize, B: FusionBackend> Operation<B> for CatOps<D> {
            fn execute(self: Box<Self>, handles: &mut crate::HandleContainer<B>) {
                let tensors = self
                    .desc
                    .tensors
                    .iter()
                    .map(|tensor| handles.get_float_tensor(tensor))
                    .collect();

                let output = B::float_cat::<D>(tensors, self.desc.dim);

                handles.register_float_tensor(&self.desc.out.id, output);
            }
        }

        let tensor_first = tensors.first().unwrap();
        let client = tensor_first.client.clone();

        // Calculate the output shape
        let streams = tensors.iter().map(|tensor| tensor.stream).collect();
        let mut shape: Vec<usize> = tensor_first.shape.clone();
        shape[dim] = 0;
        for tensor in tensors.iter() {
            shape[dim] += tensor.shape[dim];
        }

        let out = client.tensor_uninitialized(shape);

        let desc = CatOperationDescription {
            tensors: tensors.into_iter().map(|t| t.into_description()).collect(),
            dim,
            out: out.to_description_out(),
        };
        client.register(
            streams,
            OperationDescription::BaseFloat(BaseOperationDescription::Cat(desc.clone())),
            CatOps::<D>::new(desc),
        );

        out
    }

    fn float_argmax<const D: usize>(
        tensor: FloatTensor<Self, D>,
        dim: usize,
    ) -> IntTensor<Self, D> {
        scalar_float2int_ops!(ArgMaxOps, B::float_argmax, usize);

        let stream = tensor.stream;
        let mut shape = tensor.shape.clone();
        shape[dim] = 1;
        let out = tensor.client.tensor_uninitialized(shape);

        let desc = ScalarOperationDescription {
            lhs: tensor.into_description(),
            rhs: dim,
            out: out.to_description_out(),
        };
        out.client.register(
            vec![stream],
            OperationDescription::NumericFloat(NumericOperationDescription::ArgMax(desc.clone())),
            ArgMaxOps::<D>::new(desc),
        );

        out
    }

    fn float_argmin<const D: usize>(
        tensor: FloatTensor<Self, D>,
        dim: usize,
    ) -> IntTensor<Self, D> {
        scalar_float2int_ops!(ArgMinOps, B::float_argmin, usize);

        let stream = tensor.stream;
        let mut shape = tensor.shape.clone();
        shape[dim] = 1;
        let out = tensor.client.tensor_uninitialized(shape);

        let desc = ScalarOperationDescription {
            lhs: tensor.into_description(),
            rhs: dim,
            out: out.to_description_out(),
        };
        out.client.register(
            vec![stream],
            OperationDescription::NumericFloat(NumericOperationDescription::ArgMin(desc.clone())),
            ArgMinOps::<D>::new(desc),
        );

        out
    }

    fn float_max<const D: usize>(tensor: FloatTensor<Self, D>) -> FloatTensor<Self, 1> {
        unary_float_ops!(MaxOps, B::float_max);

        let stream = tensor.stream;
        let out = tensor.client.tensor_uninitialized(vec![1]);

        let desc = UnaryOperationDescription {
            input: tensor.into_description(),
            out: out.to_description_out(),
        };
        out.client.register(
            vec![stream],
            OperationDescription::NumericFloat(NumericOperationDescription::Max(desc.clone())),
            MaxOps::<D>::new(desc),
        );

        out
    }

    fn float_max_dim<const D: usize>(
        tensor: FloatTensor<Self, D>,
        dim: usize,
    ) -> FloatTensor<Self, D> {
        scalar_float_ops!(MaxDimOps, B::float_max_dim, usize, noconvert);

        let stream = tensor.stream;
        let mut shape = tensor.shape.clone();
        shape[dim] = 1;
        let out = tensor.client.tensor_uninitialized(shape);

        let desc = ScalarOperationDescription {
            lhs: tensor.into_description(),
            rhs: dim,
            out: out.to_description_out(),
        };
        out.client.register(
            vec![stream],
            OperationDescription::NumericFloat(NumericOperationDescription::MaxDim(desc.clone())),
            MaxDimOps::<D>::new(desc),
        );

        out
    }

    fn float_max_dim_with_indices<const D: usize>(
        tensor: FloatTensor<Self, D>,
        dim: usize,
    ) -> (FloatTensor<Self, D>, IntTensor<Self, D>) {
        #[derive(new)]
        struct MaxDimWithIndicesOps<const D: usize> {
            desc: ReduceDimWithIndicesDescription,
        }

        impl<const D: usize, B: FusionBackend> Operation<B> for MaxDimWithIndicesOps<D> {
            fn execute(self: Box<Self>, handles: &mut crate::HandleContainer<B>) {
                let tensor = handles.get_float_tensor::<D>(&self.desc.tensor);
                let (output, indices) = B::float_max_dim_with_indices(tensor, self.desc.dim);

                handles.register_float_tensor(&self.desc.out.id, output);
                handles.register_int_tensor(&self.desc.out_indices.id, indices);
            }
        }

        let stream = tensor.stream;
        let mut shape = tensor.shape.clone();
        shape[dim] = 1;
        let client = tensor.client.clone();
        let out = client.tensor_uninitialized(shape.clone());
        let out_indices = client.tensor_uninitialized(shape);

        let desc = ReduceDimWithIndicesDescription {
            tensor: tensor.into_description(),
            dim,
            out: out.to_description_out(),
            out_indices: out_indices.to_description_out(),
        };
        client.register(
            vec![stream],
            OperationDescription::NumericFloat(NumericOperationDescription::MaxDimWithIndices(
                desc.clone(),
            )),
            MaxDimWithIndicesOps::<D>::new(desc),
        );

        (out, out_indices)
    }

    fn float_min<const D: usize>(tensor: FloatTensor<Self, D>) -> FloatTensor<Self, 1> {
        unary_float_ops!(MinOps, B::float_min);

        let stream = tensor.stream;
        let out = tensor.client.tensor_uninitialized(vec![1]);

        let desc = UnaryOperationDescription {
            input: tensor.into_description(),
            out: out.to_description_out(),
        };
        out.client.register(
            vec![stream],
            OperationDescription::NumericFloat(NumericOperationDescription::Min(desc.clone())),
            MinOps::<D>::new(desc),
        );

        out
    }

    fn float_min_dim<const D: usize>(
        tensor: FloatTensor<Self, D>,
        dim: usize,
    ) -> FloatTensor<Self, D> {
        scalar_float_ops!(MinDimOps, B::float_min_dim, usize, noconvert);

        let stream = tensor.stream;
        let mut shape = tensor.shape.clone();
        shape[dim] = 1;
        let out = tensor.client.tensor_uninitialized(shape);

        let desc = ScalarOperationDescription {
            lhs: tensor.into_description(),
            rhs: dim,
            out: out.to_description_out(),
        };
        out.client.register(
            vec![stream],
            OperationDescription::NumericFloat(NumericOperationDescription::MinDim(desc.clone())),
            MinDimOps::<D>::new(desc),
        );

        out
    }

    fn float_min_dim_with_indices<const D: usize>(
        tensor: FloatTensor<Self, D>,
        dim: usize,
    ) -> (FloatTensor<Self, D>, IntTensor<Self, D>) {
        #[derive(new)]
        struct MinDimWithIndicesOps<const D: usize> {
            desc: ReduceDimWithIndicesDescription,
        }

        impl<const D: usize, B: FusionBackend> Operation<B> for MinDimWithIndicesOps<D> {
            fn execute(self: Box<Self>, handles: &mut crate::HandleContainer<B>) {
                let tensor = handles.get_float_tensor::<D>(&self.desc.tensor);
                let (output, indices) = B::float_min_dim_with_indices(tensor, self.desc.dim);

                handles.register_float_tensor(&self.desc.out.id, output);
                handles.register_int_tensor(&self.desc.out_indices.id, indices);
            }
        }

        let stream = tensor.stream;
        let mut shape = tensor.shape.clone();
        shape[dim] = 1;
        let client = tensor.client.clone();
        let out = client.tensor_uninitialized(shape.clone());
        let out_indices = client.tensor_uninitialized(shape);

        let desc = ReduceDimWithIndicesDescription {
            tensor: tensor.into_description(),
            dim,
            out: out.to_description_out(),
            out_indices: out_indices.to_description_out(),
        };
        client.register(
            vec![stream],
            OperationDescription::NumericFloat(NumericOperationDescription::MinDimWithIndices(
                desc.clone(),
            )),
            MinDimWithIndicesOps::<D>::new(desc),
        );

        (out, out_indices)
    }
<<<<<<< HEAD
=======

    fn float_powf<const D: usize>(
        lhs: FloatTensor<Self, D>,
        rhs: FloatTensor<Self, D>,
    ) -> FloatTensor<Self, D> {
        binary_float_ops!(PowOps, B::float_powf);
        let stream_1 = lhs.stream;
        let stream_2 = rhs.stream;

        let out = lhs
            .client
            .tensor_uninitialized(binary_ops_shape(&lhs.shape, &rhs.shape));

        let desc = BinaryOperationDescription {
            lhs: lhs.into_description(),
            rhs: rhs.into_description(),
            out: out.to_description_out(),
        };
        out.client.register(
            vec![stream_1, stream_2],
            OperationDescription::NumericFloat(NumericOperationDescription::Powf(desc.clone())),
            PowOps::<D>::new(desc),
        );

        out
    }

    fn float_permute<const D: usize>(
        tensor: FloatTensor<Self, D>,
        axes: [usize; D],
    ) -> FloatTensor<Self, D> {
        #[derive(new)]
        struct PermuteDimsOps<const D: usize> {
            desc: PermuteOperationDescription,
        }

        impl<const D: usize, B: FusionBackend> Operation<B> for PermuteDimsOps<D> {
            fn execute(self: Box<Self>, handles: &mut crate::HandleContainer<B>) {
                let input = handles.get_float_tensor::<D>(&self.desc.input);
                let axes: [usize; D] = self.desc.axes.try_into().unwrap();
                let output = B::float_permute(input, axes);
                handles.register_float_tensor(&self.desc.out.id, output);
            }
        }

        let stream = tensor.stream;

        // Change the shape of the tensor to match the new axes
        let shape = axes.into_iter().map(|x| tensor.shape[x]).collect();

        let out = tensor.client.tensor_uninitialized(shape);

        let desc = PermuteOperationDescription {
            input: tensor.into_description(),
            axes: axes.to_vec(),
            out: out.to_description_out(),
        };

        out.client.register(
            vec![stream],
            OperationDescription::BaseInt(BaseOperationDescription::Permute(desc.clone())),
            PermuteDimsOps::<D>::new(desc),
        );

        out
    }

    fn float_flip<const D: usize>(
        tensor: FloatTensor<Self, D>,
        axes: &[usize],
    ) -> FloatTensor<Self, D> {
        #[derive(new)]
        struct FlipOps<const D: usize> {
            desc: FlipOperationDescription,
        }

        impl<const D: usize, B: FusionBackend> Operation<B> for FlipOps<D> {
            fn execute(self: Box<Self>, handles: &mut crate::HandleContainer<B>) {
                let input = handles.get_float_tensor::<D>(&self.desc.input);
                let output = B::float_flip(input, &self.desc.axes);
                handles.register_float_tensor(&self.desc.out.id, output);
            }
        }

        let stream = tensor.stream;
        let out = tensor.client.tensor_uninitialized(tensor.shape.clone());

        let desc = FlipOperationDescription {
            input: tensor.into_description(),
            axes: axes.to_vec(),
            out: out.to_description_out(),
        };

        out.client.register(
            vec![stream],
            OperationDescription::BaseInt(BaseOperationDescription::Flip(desc.clone())),
            FlipOps::<D>::new(desc),
        );

        out
    }
>>>>>>> 8911093b
}<|MERGE_RESOLUTION|>--- conflicted
+++ resolved
@@ -63,12 +63,6 @@
         )
     }
 
-    fn float_into_data<const D: usize>(
-        tensor: FloatTensor<Self, D>,
-    ) -> Reader<Data<FloatElem<Self>, D>> {
-        tensor.into_data()
-    }
-
     fn float_random<const D: usize>(
         shape: Shape<D>,
         distribution: Distribution,
@@ -201,6 +195,12 @@
 
     fn float_shape<const D: usize>(tensor: &FloatTensor<Self, D>) -> Shape<D> {
         tensor.shape()
+    }
+
+    fn float_into_data<const D: usize>(
+        tensor: FloatTensor<Self, D>,
+    ) -> Reader<Data<FloatElem<Self>, D>> {
+        tensor.into_data()
     }
 
     fn float_device<const D: usize>(tensor: &FloatTensor<Self, D>) -> Device<Self> {
@@ -539,24 +539,6 @@
         out
     }
 
-    fn float_recip<const D: usize>(tensor: FloatTensor<Self, D>) -> FloatTensor<Self, D> {
-        unary_float_ops!(Recip, B::float_recip);
-
-        let stream = tensor.stream;
-        let out = tensor.client.tensor_uninitialized(tensor.shape.clone());
-        let desc = UnaryOperationDescription {
-            input: tensor.into_description(),
-            out: out.to_description_out(),
-        };
-        out.client.register(
-            vec![stream],
-            OperationDescription::Float(FloatOperationDescription::Recip(desc.clone())),
-            Recip::<D>::new(desc),
-        );
-
-        out
-    }
-
     fn float_swap_dims<const D: usize>(
         tensor: FloatTensor<Self, D>,
         dim1: usize,
@@ -594,46 +576,6 @@
             SwapDimsOps::<D>::new(desc),
         );
         out.stream = stream;
-
-        out
-    }
-
-    fn float_permute<const D: usize>(
-        tensor: FloatTensor<Self, D>,
-        axes: [usize; D],
-    ) -> FloatTensor<Self, D> {
-        #[derive(new)]
-        struct PermuteDimsOps<const D: usize> {
-            desc: PermuteOperationDescription,
-        }
-
-        impl<const D: usize, B: FusionBackend> Operation<B> for PermuteDimsOps<D> {
-            fn execute(self: Box<Self>, handles: &mut crate::HandleContainer<B>) {
-                let input = handles.get_float_tensor::<D>(&self.desc.input);
-                let axes: [usize; D] = self.desc.axes.try_into().unwrap();
-                let output = B::float_permute(input, axes);
-                handles.register_float_tensor(&self.desc.out.id, output);
-            }
-        }
-
-        let stream = tensor.stream;
-
-        // Change the shape of the tensor to match the new axes
-        let shape = axes.into_iter().map(|x| tensor.shape[x]).collect();
-
-        let out = tensor.client.tensor_uninitialized(shape);
-
-        let desc = PermuteOperationDescription {
-            input: tensor.into_description(),
-            axes: axes.to_vec(),
-            out: out.to_description_out(),
-        };
-
-        out.client.register(
-            vec![stream],
-            OperationDescription::BaseInt(BaseOperationDescription::Permute(desc.clone())),
-            PermuteDimsOps::<D>::new(desc),
-        );
 
         out
     }
@@ -1434,32 +1376,6 @@
         out
     }
 
-    fn float_powf<const D: usize>(
-        lhs: FloatTensor<Self, D>,
-        rhs: FloatTensor<Self, D>,
-    ) -> FloatTensor<Self, D> {
-        binary_float_ops!(PowOps, B::float_powf);
-        let stream_1 = lhs.stream;
-        let stream_2 = rhs.stream;
-
-        let out = lhs
-            .client
-            .tensor_uninitialized(binary_ops_shape(&lhs.shape, &rhs.shape));
-
-        let desc = BinaryOperationDescription {
-            lhs: lhs.into_description(),
-            rhs: rhs.into_description(),
-            out: out.to_description_out(),
-        };
-        out.client.register(
-            vec![stream_1, stream_2],
-            OperationDescription::NumericFloat(NumericOperationDescription::Powf(desc.clone())),
-            PowOps::<D>::new(desc),
-        );
-
-        out
-    }
-
     fn float_powf_scalar<const D: usize>(
         lhs: FloatTensor<Self, D>,
         rhs: f32,
@@ -1573,6 +1489,24 @@
             vec![stream],
             OperationDescription::Float(FloatOperationDescription::Tanh(desc.clone())),
             TanhOps::<D>::new(desc),
+        );
+
+        out
+    }
+
+    fn float_recip<const D: usize>(tensor: FloatTensor<Self, D>) -> FloatTensor<Self, D> {
+        unary_float_ops!(Recip, B::float_recip);
+
+        let stream = tensor.stream;
+        let out = tensor.client.tensor_uninitialized(tensor.shape.clone());
+        let desc = UnaryOperationDescription {
+            input: tensor.into_description(),
+            out: out.to_description_out(),
+        };
+        out.client.register(
+            vec![stream],
+            OperationDescription::Float(FloatOperationDescription::Recip(desc.clone())),
+            Recip::<D>::new(desc),
         );
 
         out
@@ -1871,8 +1805,6 @@
 
         (out, out_indices)
     }
-<<<<<<< HEAD
-=======
 
     fn float_powf<const D: usize>(
         lhs: FloatTensor<Self, D>,
@@ -1974,5 +1906,4 @@
 
         out
     }
->>>>>>> 8911093b
 }