--- conflicted
+++ resolved
@@ -1778,15 +1778,10 @@
 
         let stream = tensor.stream;
         let mut shape = tensor.shape.clone();
-<<<<<<< HEAD
-        shape[dim] = times;
+        shape[dim] *= times;
         let out = tensor
             .client
             .tensor_uninitialized(shape, B::IntElem::dtype());
-=======
-        shape[dim] *= times;
-        let out = tensor.client.tensor_uninitialized(shape);
->>>>>>> 2e4c82fa
 
         let desc = RepeatOperationDescription {
             tensor: tensor.into_description(),
