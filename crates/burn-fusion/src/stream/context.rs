use burn_ir::*;
use burn_tensor::{DType, Element, ElementConversion};
use half::{bf16, f16};
use hashbrown::HashMap;

/// The context contains the relative graph tensor mapping so that a relative tensor id can be
/// mapped to an existing tensor that can be fetched and updated with the
/// [handle container](HandleContainer).
///
/// It also contains all scalar values, which can change even for the same graph. They are sorted
/// in the order in which they appear in the graph.
#[allow(clippy::too_many_arguments)]
#[derive(new)]
pub struct Context<'a, H> {
    /// The tensor mapping where local tensor id points to the updated tensor representation.
    pub tensors: &'a mut HashMap<TensorId, TensorIr>,
    /// Handle container to retrieve tensors based on their representation.
    pub handles: &'a mut HandleContainer<H>,
    /// F32 scalars found in the graph in the order they appeared.
    pub scalar_f32: &'a Vec<f32>,
    /// F16 scalars found in the graph in the order they appeared.
    pub scalar_f16: &'a Vec<f16>,
    /// BF16 scalars found in the graph in the order they appeared.
    pub scalar_bf16: &'a Vec<bf16>,
    /// i64 scalars found in the graph in the order they appeared.
    pub scalar_i64: &'a Vec<i64>,
    /// i32 scalars found in the graph in the order they appeared.
    pub scalar_i32: &'a Vec<i32>,
    /// i16 scalars found in the graph in the order they appeared.
    pub scalar_i16: &'a Vec<i16>,
    /// i8 scalars found in the graph in the order they appeared.
    pub scalar_i8: &'a Vec<i8>,
    /// u64 scalars found in the graph in the order they appeared.
    pub scalar_u64: &'a Vec<u64>,
    /// u32 scalars found in the graph in the order they appeared.
    pub scalar_u32: &'a Vec<u32>,
    /// u16 scalars found in the graph in the order they appeared.
    pub scalar_u16: &'a Vec<u16>,
    /// u8 scalars found in the graph in the order they appeared.
    pub scalar_u8: &'a Vec<u8>,
}

pub(crate) struct OperationConverter {
    tensors_relative2global: HashMap<TensorId, TensorIr>,
    tensors_global2relative: HashMap<TensorId, TensorIr>,
    shapes_global2relative: HashMap<usize, usize>,
    scalar_f32: Vec<f32>,
    scalar_f16: Vec<f16>,
    scalar_bf16: Vec<bf16>,
    scalar_i64: Vec<i64>,
    scalar_i32: Vec<i32>,
    scalar_i16: Vec<i16>,
    scalar_i8: Vec<i8>,
    scalar_u64: Vec<u64>,
    scalar_u32: Vec<u32>,
    scalar_u16: Vec<u16>,
    scalar_u8: Vec<u8>,
}

impl Default for OperationConverter {
    fn default() -> Self {
        let mut val = Self {
            tensors_relative2global: Default::default(),
            tensors_global2relative: Default::default(),
            shapes_global2relative: Default::default(),
            scalar_f32: Default::default(),
            scalar_f16: Default::default(),
            scalar_bf16: Default::default(),
            scalar_i64: Default::default(),
            scalar_i32: Default::default(),
            scalar_i16: Default::default(),
            scalar_i8: Default::default(),
            scalar_u64: Default::default(),
            scalar_u32: Default::default(),
            scalar_u16: Default::default(),
            scalar_u8: Default::default(),
        };

        // global 1 is always shape id 0.
        val.shapes_global2relative.insert(1, 0);

        val
    }
}

/// Fork of a [context](Context) which owns its data.
pub struct ContextOwned<H> {
    tensors: HashMap<TensorId, TensorIr>,
    handles: HandleContainer<H>,
    scalar_f32: Vec<f32>,
    scalar_f16: Vec<f16>,
    scalar_bf16: Vec<bf16>,
    scalar_i64: Vec<i64>,
    scalar_i32: Vec<i32>,
    scalar_i16: Vec<i16>,
    scalar_i8: Vec<i8>,
    scalar_u64: Vec<u64>,
    scalar_u32: Vec<u32>,
    scalar_u16: Vec<u16>,
    scalar_u8: Vec<u8>,
}

impl<H: Clone> ContextOwned<H> {
    /// Convert into [context](Context).
    pub fn as_context(&mut self) -> Context<'_, H> {
        Context {
            tensors: &mut self.tensors,
            handles: &mut self.handles,
            scalar_f32: &self.scalar_f32,
            scalar_f16: &self.scalar_f16,
            scalar_bf16: &self.scalar_bf16,
            scalar_i64: &self.scalar_i64,
            scalar_i32: &self.scalar_i32,
            scalar_i16: &self.scalar_i16,
            scalar_i8: &self.scalar_i8,
            scalar_u64: &self.scalar_u64,
            scalar_u32: &self.scalar_u32,
            scalar_u16: &self.scalar_u16,
            scalar_u8: &self.scalar_u8,
        }
    }

    /// Fork the context again.
    pub fn fork(&self) -> ContextOwned<H> {
        ContextOwned {
            tensors: self.tensors.clone(),
            handles: self.handles.fork(),
            scalar_f32: self.scalar_f32.clone(),
            scalar_f16: self.scalar_f16.clone(),
            scalar_bf16: self.scalar_bf16.clone(),
            scalar_i64: self.scalar_i64.clone(),
            scalar_i32: self.scalar_i32.clone(),
            scalar_i16: self.scalar_i16.clone(),
            scalar_i8: self.scalar_i8.clone(),
            scalar_u64: self.scalar_u64.clone(),
            scalar_u32: self.scalar_u32.clone(),
            scalar_u16: self.scalar_u16.clone(),
            scalar_u8: self.scalar_u8.clone(),
        }
    }
}

impl<H: Clone> Context<'_, H> {
    /// Fork the context into an [owned context](ContextOwned).
    pub fn fork(&self) -> ContextOwned<H> {
        ContextOwned {
            tensors: self.tensors.clone(),
            handles: self.handles.fork(),
            scalar_f32: self.scalar_f32.clone(),
            scalar_f16: self.scalar_f16.clone(),
            scalar_bf16: self.scalar_bf16.clone(),
            scalar_i64: self.scalar_i64.clone(),
            scalar_i32: self.scalar_i32.clone(),
            scalar_i16: self.scalar_i16.clone(),
            scalar_i8: self.scalar_i8.clone(),
            scalar_u64: self.scalar_u64.clone(),
            scalar_u32: self.scalar_u32.clone(),
            scalar_u16: self.scalar_u16.clone(),
            scalar_u8: self.scalar_u8.clone(),
        }
    }
}

pub(crate) trait RelativeOps {
    /// Convert (usually an [`OperationIr`]) to a relative form.
    ///
    /// The id and the shape of tensors will be computed relative to existing
    /// operations in the queue. We do this because we want to fuse operations
    /// that have similar shapes, but we do not care about the exact values.
    ///
    /// Similar we do not care about the exact ids of the tensor, but about their
    /// relative ids (how close they are in the operation queue)
    fn to_relative(&self, converter: &mut OperationConverter) -> Self;
}

trait RelativeOpsScalar<E: Element> {
    fn to_relative<F>(&self, converter: &mut OperationConverter, local_elem: F) -> Self
    where
        F: Fn(&mut OperationConverter, &E) -> E;
}

impl OperationConverter {
    pub(crate) fn context<'a, H>(
        &'a mut self,
        handles: &'a mut HandleContainer<H>,
    ) -> Context<'a, H> {
        Context {
            handles,
            tensors: &mut self.tensors_relative2global,
            scalar_f32: &self.scalar_f32,
            scalar_f16: &self.scalar_f16,
            scalar_bf16: &self.scalar_bf16,
            scalar_i64: &self.scalar_i64,
            scalar_i32: &self.scalar_i32,
            scalar_i16: &self.scalar_i16,
            scalar_i8: &self.scalar_i8,
            scalar_u64: &self.scalar_u64,
            scalar_u32: &self.scalar_u32,
            scalar_u16: &self.scalar_u16,
            scalar_u8: &self.scalar_u8,
        }
    }

    pub(crate) fn clear(&mut self) {
        self.tensors_relative2global.clear();
        self.tensors_global2relative.clear();

        self.shapes_global2relative.clear();
        // global 1 is always shape id 0.
        self.shapes_global2relative.insert(1, 0);

        self.scalar_f32.clear();
        self.scalar_f16.clear();
        self.scalar_bf16.clear();
        self.scalar_i64.clear();
        self.scalar_i32.clear();
        self.scalar_i16.clear();
        self.scalar_i8.clear();
        self.scalar_u64.clear();
        self.scalar_u32.clear();
        self.scalar_u16.clear();
        self.scalar_u8.clear();
    }

    pub(crate) fn relative_float<E: Element>(&mut self, elem: &E, dtype: &DType) -> E {
        match dtype {
            burn_tensor::DType::F32 => self.scalar_f32.push(elem.elem()),
            burn_tensor::DType::F16 => self.scalar_f16.push(elem.elem()),
            burn_tensor::DType::BF16 => self.scalar_bf16.push(elem.elem()),
            _ => todo!("Unsupported float dtype ({dtype:?}) for scalar ({elem:?})"),
        }

        // We return 0 so that the id from a scalar operation is the same no matter its scalar
        // value.
        0.elem()
    }

    pub(crate) fn relative_int<E: Element>(&mut self, elem: &E, dtype: &DType) -> E {
        match dtype {
            DType::I64 => self.scalar_i64.push(elem.elem()),
            DType::I32 => self.scalar_i32.push(elem.elem()),
            DType::I16 => self.scalar_i16.push(elem.elem()),
            DType::I8 => self.scalar_i8.push(elem.elem()),
            DType::U64 => self.scalar_u64.push(elem.elem()),
            DType::U32 => self.scalar_u32.push(elem.elem()),
            DType::U16 => self.scalar_u16.push(elem.elem()),
            DType::U8 => self.scalar_u8.push(elem.elem()),
            _ => todo!("Unsupported"),
        }
        // We return 0 so that the id from a scalar operation is the same no matter its scalar
        // value.
        0.elem()
    }
}

impl RelativeOps for OperationIr {
    fn to_relative(&self, converter: &mut OperationConverter) -> Self {
        match self {
            OperationIr::BaseFloat(ops) => OperationIr::BaseFloat(ops.to_relative(converter)),
            OperationIr::BaseInt(ops) => OperationIr::BaseInt(ops.to_relative(converter)),
            OperationIr::BaseBool(ops) => OperationIr::BaseBool(ops.to_relative(converter)),
            OperationIr::NumericFloat(dtype, ops) => OperationIr::NumericFloat(
                *dtype,
                ops.to_relative(converter, |converter, e| converter.relative_float(e, dtype)),
            ),
            OperationIr::NumericInt(dtype, ops) => OperationIr::NumericInt(
                *dtype,
                ops.to_relative(converter, |converter, e| converter.relative_int(e, dtype)),
            ),
            OperationIr::Bool(ops) => OperationIr::Bool(ops.to_relative(converter)),
            OperationIr::Int(ops) => OperationIr::Int(ops.to_relative(converter)),
            OperationIr::Float(dtype, ops) => OperationIr::Float(
                *dtype,
                RelativeOpsScalar::<f32>::to_relative(ops, converter, |converter, e| {
                    converter.relative_float(e, dtype)
                }),
            ),
            OperationIr::Module(ops) => OperationIr::Module(ops.to_relative(converter)),
            OperationIr::Custom(ops) => OperationIr::Custom(ops.to_relative(converter)),
            OperationIr::Init(ops) => OperationIr::Init(ops.to_relative(converter)),
        }
    }
}

impl RelativeOps for ModuleOperationIr {
    fn to_relative(&self, converter: &mut OperationConverter) -> Self {
        match self {
            ModuleOperationIr::Embedding(desc) => ModuleOperationIr::Embedding(EmbeddingOpIr {
                weights: desc.weights.to_relative(converter),
                indices: desc.indices.to_relative(converter),
                out: desc.out.to_relative(converter),
            }),
            ModuleOperationIr::EmbeddingBackward(desc) => {
                ModuleOperationIr::EmbeddingBackward(EmbeddingBackwardOpIr {
                    weights: desc.weights.to_relative(converter),
                    out_grad: desc.out_grad.to_relative(converter),
                    indices: desc.indices.to_relative(converter),
                    out: desc.out.to_relative(converter),
                })
            }
            ModuleOperationIr::Conv1d(desc) => ModuleOperationIr::Conv1d(Conv1dOpIr {
                x: desc.x.to_relative(converter),
                weight: desc.weight.to_relative(converter),
                bias: desc.bias.as_ref().map(|t| t.to_relative(converter)),
                options: desc.options.clone(),
                out: desc.out.to_relative(converter),
            }),
            ModuleOperationIr::Conv2d(desc) => ModuleOperationIr::Conv2d(Conv2dOpIr {
                x: desc.x.to_relative(converter),
                weight: desc.weight.to_relative(converter),
                bias: desc.bias.as_ref().map(|t| t.to_relative(converter)),
                options: desc.options.clone(),
                out: desc.out.to_relative(converter),
            }),
            ModuleOperationIr::Conv3d(desc) => ModuleOperationIr::Conv3d(Conv3dOpIr {
                x: desc.x.to_relative(converter),
                weight: desc.weight.to_relative(converter),
                bias: desc.bias.as_ref().map(|t| t.to_relative(converter)),
                options: desc.options.clone(),
                out: desc.out.to_relative(converter),
            }),
            ModuleOperationIr::DeformableConv2d(desc) => {
                ModuleOperationIr::DeformableConv2d(Box::new(DeformConv2dOpIr {
                    x: desc.x.to_relative(converter),
                    offset: desc.offset.to_relative(converter),
                    weight: desc.weight.to_relative(converter),
                    mask: desc.mask.as_ref().map(|t| t.to_relative(converter)),
                    bias: desc.bias.as_ref().map(|t| t.to_relative(converter)),
                    options: desc.options.clone(),
                    out: desc.out.to_relative(converter),
                }))
            }
            ModuleOperationIr::DeformableConv2dBackward(desc) => {
                ModuleOperationIr::DeformableConv2dBackward(Box::new(DeformConv2dBackwardOpIr {
                    x: desc.x.to_relative(converter),
                    offset: desc.offset.to_relative(converter),
                    weight: desc.weight.to_relative(converter),
                    mask: desc.mask.as_ref().map(|t| t.to_relative(converter)),
                    bias: desc.bias.as_ref().map(|t| t.to_relative(converter)),
                    out_grad: desc.out_grad.to_relative(converter),
                    options: desc.options.clone(),
                    input_grad: desc.input_grad.to_relative(converter),
                    offset_grad: desc.offset_grad.to_relative(converter),
                    weight_grad: desc.weight_grad.to_relative(converter),
                    mask_grad: desc.mask_grad.as_ref().map(|t| t.to_relative(converter)),
                    bias_grad: desc.bias_grad.as_ref().map(|t| t.to_relative(converter)),
                }))
            }
            ModuleOperationIr::ConvTranspose1d(desc) => {
                ModuleOperationIr::ConvTranspose1d(ConvTranspose1dOpIr {
                    x: desc.x.to_relative(converter),
                    weight: desc.weight.to_relative(converter),
                    bias: desc.bias.as_ref().map(|t| t.to_relative(converter)),
                    options: desc.options.clone(),
                    out: desc.out.to_relative(converter),
                })
            }
            ModuleOperationIr::ConvTranspose2d(desc) => {
                ModuleOperationIr::ConvTranspose2d(ConvTranspose2dOpIr {
                    x: desc.x.to_relative(converter),
                    weight: desc.weight.to_relative(converter),
                    bias: desc.bias.as_ref().map(|t| t.to_relative(converter)),
                    options: desc.options.clone(),
                    out: desc.out.to_relative(converter),
                })
            }
            ModuleOperationIr::ConvTranspose3d(desc) => {
                ModuleOperationIr::ConvTranspose3d(ConvTranspose3dOpIr {
                    x: desc.x.to_relative(converter),
                    weight: desc.weight.to_relative(converter),
                    bias: desc.bias.as_ref().map(|t| t.to_relative(converter)),
                    options: desc.options.clone(),
                    out: desc.out.to_relative(converter),
                })
            }
            ModuleOperationIr::AvgPool1d(desc) => ModuleOperationIr::AvgPool1d(AvgPool1dOpIr {
                x: desc.x.to_relative(converter),
                kernel_size: desc.kernel_size,
                stride: desc.stride,
                padding: desc.padding,
                count_include_pad: desc.count_include_pad,
                out: desc.out.to_relative(converter),
            }),
            ModuleOperationIr::AvgPool2d(desc) => ModuleOperationIr::AvgPool2d(AvgPool2dOpIr {
                x: desc.x.to_relative(converter),
                kernel_size: desc.kernel_size,
                stride: desc.stride,
                padding: desc.padding,
                count_include_pad: desc.count_include_pad,
                out: desc.out.to_relative(converter),
            }),
            ModuleOperationIr::AvgPool1dBackward(desc) => {
                ModuleOperationIr::AvgPool1dBackward(AvgPool1dBackwardOpIr {
                    x: desc.x.to_relative(converter),
                    grad: desc.grad.to_relative(converter),
                    kernel_size: desc.kernel_size,
                    stride: desc.stride,
                    padding: desc.padding,
                    count_include_pad: desc.count_include_pad,
                    out: desc.out.to_relative(converter),
                })
            }
            ModuleOperationIr::AvgPool2dBackward(desc) => {
                ModuleOperationIr::AvgPool2dBackward(AvgPool2dBackwardOpIr {
                    x: desc.x.to_relative(converter),
                    grad: desc.grad.to_relative(converter),
                    kernel_size: desc.kernel_size,
                    stride: desc.stride,
                    padding: desc.padding,
                    count_include_pad: desc.count_include_pad,
                    out: desc.out.to_relative(converter),
                })
            }
            ModuleOperationIr::AdaptiveAvgPool1d(desc) => {
                ModuleOperationIr::AdaptiveAvgPool1d(AdaptiveAvgPool1dOpIr {
                    x: desc.x.to_relative(converter),
                    output_size: desc.output_size,
                    out: desc.out.to_relative(converter),
                })
            }
            ModuleOperationIr::AdaptiveAvgPool2d(desc) => {
                ModuleOperationIr::AdaptiveAvgPool2d(AdaptiveAvgPool2dOpIr {
                    x: desc.x.to_relative(converter),
                    output_size: desc.output_size,
                    out: desc.out.to_relative(converter),
                })
            }
            ModuleOperationIr::AdaptiveAvgPool1dBackward(desc) => {
                ModuleOperationIr::AdaptiveAvgPool1dBackward(AdaptiveAvgPool1dBackwardOpIr {
                    x: desc.x.to_relative(converter),
                    grad: desc.grad.to_relative(converter),
                    out: desc.out.to_relative(converter),
                })
            }
            ModuleOperationIr::AdaptiveAvgPool2dBackward(desc) => {
                ModuleOperationIr::AdaptiveAvgPool2dBackward(AdaptiveAvgPool2dBackwardOpIr {
                    x: desc.x.to_relative(converter),
                    grad: desc.grad.to_relative(converter),
                    out: desc.out.to_relative(converter),
                })
            }
            ModuleOperationIr::MaxPool1d(desc) => ModuleOperationIr::MaxPool1d(MaxPool1dOpIr {
                x: desc.x.to_relative(converter),
                kernel_size: desc.kernel_size,
                stride: desc.stride,
                padding: desc.padding,
                dilation: desc.dilation,
                out: desc.out.to_relative(converter),
            }),
            ModuleOperationIr::MaxPool1dWithIndices(desc) => {
                ModuleOperationIr::MaxPool1dWithIndices(MaxPool1dWithIndicesOpIr {
                    x: desc.x.to_relative(converter),
                    kernel_size: desc.kernel_size,
                    stride: desc.stride,
                    padding: desc.padding,
                    dilation: desc.dilation,
                    out: desc.out.to_relative(converter),
                    out_indices: desc.out_indices.to_relative(converter),
                })
            }
            ModuleOperationIr::MaxPool1dWithIndicesBackward(desc) => {
                ModuleOperationIr::MaxPool1dWithIndicesBackward(MaxPool1dWithIndicesBackwardOpIr {
                    x: desc.x.to_relative(converter),
                    grad: desc.grad.to_relative(converter),
                    indices: desc.indices.to_relative(converter),
                    kernel_size: desc.kernel_size,
                    stride: desc.stride,
                    padding: desc.padding,
                    dilation: desc.dilation,
                    out: desc.out.to_relative(converter),
                })
            }
            ModuleOperationIr::MaxPool2d(desc) => ModuleOperationIr::MaxPool2d(MaxPool2dOpIr {
                x: desc.x.to_relative(converter),
                kernel_size: desc.kernel_size,
                stride: desc.stride,
                padding: desc.padding,
                dilation: desc.dilation,
                out: desc.out.to_relative(converter),
            }),
            ModuleOperationIr::MaxPool2dWithIndices(desc) => {
                ModuleOperationIr::MaxPool2dWithIndices(MaxPool2dWithIndicesOpIr {
                    x: desc.x.to_relative(converter),
                    kernel_size: desc.kernel_size,
                    stride: desc.stride,
                    padding: desc.padding,
                    dilation: desc.dilation,
                    out: desc.out.to_relative(converter),
                    out_indices: desc.out_indices.to_relative(converter),
                })
            }
            ModuleOperationIr::MaxPool2dWithIndicesBackward(desc) => {
                ModuleOperationIr::MaxPool2dWithIndicesBackward(MaxPool2dWithIndicesBackwardOpIr {
                    x: desc.x.to_relative(converter),
                    grad: desc.grad.to_relative(converter),
                    indices: desc.indices.to_relative(converter),
                    kernel_size: desc.kernel_size,
                    stride: desc.stride,
                    padding: desc.padding,
                    dilation: desc.dilation,
                    out: desc.out.to_relative(converter),
                })
            }
            ModuleOperationIr::Interpolate(desc) => {
                ModuleOperationIr::Interpolate(InterpolateOpIr {
                    x: desc.x.to_relative(converter),
                    output_size: desc.output_size,
                    options: desc.options.clone(),
                    out: desc.out.to_relative(converter),
                })
            }
            ModuleOperationIr::InterpolateBackward(desc) => {
                ModuleOperationIr::InterpolateBackward(InterpolateBackwardOpIr {
                    x: desc.x.to_relative(converter),
                    grad: desc.grad.to_relative(converter),
                    output_size: desc.output_size,
                    options: desc.options.clone(),
                    out: desc.out.to_relative(converter),
                })
            }
        }
    }
}

impl RelativeOpsScalar<f32> for FloatOperationIr {
    fn to_relative<F>(&self, converter: &mut OperationConverter, local_elem: F) -> Self
    where
        F: Fn(&mut OperationConverter, &f32) -> f32,
    {
        match self {
            FloatOperationIr::Exp(desc) => FloatOperationIr::Exp(UnaryOpIr {
                input: desc.input.to_relative(converter),
                out: desc.out.to_relative(converter),
            }),
            FloatOperationIr::Log(desc) => FloatOperationIr::Log(UnaryOpIr {
                input: desc.input.to_relative(converter),
                out: desc.out.to_relative(converter),
            }),
            FloatOperationIr::Log1p(desc) => FloatOperationIr::Log1p(UnaryOpIr {
                input: desc.input.to_relative(converter),
                out: desc.out.to_relative(converter),
            }),
            FloatOperationIr::Erf(desc) => FloatOperationIr::Erf(UnaryOpIr {
                input: desc.input.to_relative(converter),
                out: desc.out.to_relative(converter),
            }),
            FloatOperationIr::PowfScalar(desc) => FloatOperationIr::PowfScalar(ScalarOpIr {
                lhs: desc.lhs.to_relative(converter),
                rhs: local_elem(converter, &desc.rhs.elem()),
                out: desc.out.to_relative(converter),
            }),
            FloatOperationIr::Sqrt(desc) => FloatOperationIr::Sqrt(UnaryOpIr {
                input: desc.input.to_relative(converter),
                out: desc.out.to_relative(converter),
            }),
            FloatOperationIr::Cos(desc) => FloatOperationIr::Cos(UnaryOpIr {
                input: desc.input.to_relative(converter),
                out: desc.out.to_relative(converter),
            }),
            FloatOperationIr::Sin(desc) => FloatOperationIr::Sin(UnaryOpIr {
                input: desc.input.to_relative(converter),
                out: desc.out.to_relative(converter),
            }),
            FloatOperationIr::Tanh(desc) => FloatOperationIr::Tanh(UnaryOpIr {
                input: desc.input.to_relative(converter),
                out: desc.out.to_relative(converter),
            }),
            FloatOperationIr::IntoInt(desc) => FloatOperationIr::IntoInt(UnaryOpIr {
                input: desc.input.to_relative(converter),
                out: desc.out.to_relative(converter),
            }),
            FloatOperationIr::Matmul(desc) => FloatOperationIr::Matmul(BinaryOpIr {
                lhs: desc.lhs.to_relative(converter),
                rhs: desc.rhs.to_relative(converter),
                out: desc.out.to_relative(converter),
            }),
            FloatOperationIr::Random(desc) => FloatOperationIr::Random(RandomOpIr {
                out: desc.out.to_relative(converter),
                distribution: desc.distribution,
            }),
            FloatOperationIr::Recip(desc) => FloatOperationIr::Recip(UnaryOpIr {
                input: desc.input.to_relative(converter),
                out: desc.out.to_relative(converter),
            }),
            FloatOperationIr::Quantize(desc) => FloatOperationIr::Quantize(QuantizeOpIr {
                tensor: desc.tensor.to_relative(converter),
                qparams: QuantizationParametersIr {
                    scale: desc.qparams.scale.to_relative(converter),
                    offset: desc
                        .qparams
                        .offset
                        .as_ref()
                        .map(|x| x.to_relative(converter)),
                },
                scheme: desc.scheme,
                out: desc.out.to_relative(converter),
            }),
            FloatOperationIr::Dequantize(desc) => FloatOperationIr::Dequantize(DequantizeOpIr {
                input: desc.input.to_relative(converter),
                out: desc.out.to_relative(converter),
            }),
            FloatOperationIr::Round(desc) => FloatOperationIr::Round(UnaryOpIr {
                input: desc.input.to_relative(converter),
                out: desc.out.to_relative(converter),
            }),
            FloatOperationIr::Floor(desc) => FloatOperationIr::Floor(UnaryOpIr {
                input: desc.input.to_relative(converter),
                out: desc.out.to_relative(converter),
            }),
            FloatOperationIr::Ceil(desc) => FloatOperationIr::Ceil(UnaryOpIr {
                input: desc.input.to_relative(converter),
                out: desc.out.to_relative(converter),
            }),
        }
    }
}

impl RelativeOps for BoolOperationIr {
    fn to_relative(&self, converter: &mut OperationConverter) -> Self {
        match self {
            BoolOperationIr::IntoFloat(desc) => BoolOperationIr::IntoFloat(UnaryOpIr {
                input: desc.input.to_relative(converter),
                out: desc.out.to_relative(converter),
            }),
            BoolOperationIr::IntoInt(desc) => BoolOperationIr::IntoInt(UnaryOpIr {
                input: desc.input.to_relative(converter),
                out: desc.out.to_relative(converter),
            }),
            BoolOperationIr::Not(desc) => BoolOperationIr::Not(UnaryOpIr {
                input: desc.input.to_relative(converter),
                out: desc.out.to_relative(converter),
            }),
            BoolOperationIr::And(desc) => BoolOperationIr::And(BinaryOpIr {
                lhs: desc.lhs.to_relative(converter),
                rhs: desc.rhs.to_relative(converter),
                out: desc.out.to_relative(converter),
            }),
<<<<<<< HEAD
            BoolOperationIr::Or(desc) => BoolOperationIr::And(BinaryOpIr {
=======
            BoolOperationIr::Or(desc) => BoolOperationIr::Or(BinaryOpIr {
>>>>>>> 2c4c0394
                lhs: desc.lhs.to_relative(converter),
                rhs: desc.rhs.to_relative(converter),
                out: desc.out.to_relative(converter),
            }),
        }
    }
}

impl RelativeOps for IntOperationIr {
    fn to_relative(&self, converter: &mut OperationConverter) -> Self {
        match self {
            IntOperationIr::IntoFloat(desc) => IntOperationIr::IntoFloat(UnaryOpIr {
                input: desc.input.to_relative(converter),
                out: desc.out.to_relative(converter),
            }),
            IntOperationIr::BitwiseAnd(desc) => IntOperationIr::BitwiseAnd(BinaryOpIr {
                lhs: desc.lhs.to_relative(converter),
                rhs: desc.rhs.to_relative(converter),
                out: desc.out.to_relative(converter),
            }),
            IntOperationIr::BitwiseAndScalar(desc) => {
                IntOperationIr::BitwiseAndScalar(ScalarOpIr {
                    lhs: desc.lhs.to_relative(converter),
                    rhs: desc.rhs,
                    out: desc.out.to_relative(converter),
                })
            }
            IntOperationIr::BitwiseOr(desc) => IntOperationIr::BitwiseOr(BinaryOpIr {
                lhs: desc.lhs.to_relative(converter),
                rhs: desc.rhs.to_relative(converter),
                out: desc.out.to_relative(converter),
            }),
            IntOperationIr::BitwiseOrScalar(desc) => IntOperationIr::BitwiseOrScalar(ScalarOpIr {
                lhs: desc.lhs.to_relative(converter),
                rhs: desc.rhs,
                out: desc.out.to_relative(converter),
            }),
            IntOperationIr::BitwiseXor(desc) => IntOperationIr::BitwiseXor(BinaryOpIr {
                lhs: desc.lhs.to_relative(converter),
                rhs: desc.rhs.to_relative(converter),
                out: desc.out.to_relative(converter),
            }),
            IntOperationIr::BitwiseXorScalar(desc) => {
                IntOperationIr::BitwiseXorScalar(ScalarOpIr {
                    lhs: desc.lhs.to_relative(converter),
                    rhs: desc.rhs,
                    out: desc.out.to_relative(converter),
                })
            }
            IntOperationIr::BitwiseNot(desc) => IntOperationIr::BitwiseNot(UnaryOpIr {
                input: desc.input.to_relative(converter),
                out: desc.out.to_relative(converter),
            }),
            IntOperationIr::BitwiseLeftShift(desc) => {
                IntOperationIr::BitwiseLeftShift(BinaryOpIr {
                    lhs: desc.lhs.to_relative(converter),
                    rhs: desc.rhs.to_relative(converter),
                    out: desc.out.to_relative(converter),
                })
            }
            IntOperationIr::BitwiseLeftShiftScalar(desc) => {
                IntOperationIr::BitwiseLeftShiftScalar(ScalarOpIr {
                    lhs: desc.lhs.to_relative(converter),
                    rhs: desc.rhs,
                    out: desc.out.to_relative(converter),
                })
            }
            IntOperationIr::BitwiseRightShift(desc) => {
                IntOperationIr::BitwiseRightShift(BinaryOpIr {
                    lhs: desc.lhs.to_relative(converter),
                    rhs: desc.rhs.to_relative(converter),
                    out: desc.out.to_relative(converter),
                })
            }
            IntOperationIr::BitwiseRightShiftScalar(desc) => {
                IntOperationIr::BitwiseRightShiftScalar(ScalarOpIr {
                    lhs: desc.lhs.to_relative(converter),
                    rhs: desc.rhs,
                    out: desc.out.to_relative(converter),
                })
            }
        }
    }
}

impl RelativeOps for CustomOpIr {
    fn to_relative(&self, converter: &mut OperationConverter) -> CustomOpIr {
        let id = self.id.clone();

        CustomOpIr {
            id,
            inputs: self
                .inputs
                .iter()
                .map(|x| x.to_relative(converter))
                .collect(),
            outputs: self
                .outputs
                .iter()
                .map(|x| x.to_relative(converter))
                .collect(),
        }
    }
}

impl<E: Element> RelativeOpsScalar<E> for NumericOperationIr<E> {
    fn to_relative<F>(&self, converter: &mut OperationConverter, local_elem: F) -> Self
    where
        F: Fn(&mut OperationConverter, &E) -> E,
    {
        match self {
            NumericOperationIr::Add(desc) => NumericOperationIr::Add(BinaryOpIr {
                lhs: desc.lhs.to_relative(converter),
                rhs: desc.rhs.to_relative(converter),
                out: desc.out.to_relative(converter),
            }),
            NumericOperationIr::AddScalar(desc) => NumericOperationIr::AddScalar(ScalarOpIr {
                lhs: desc.lhs.to_relative(converter),
                rhs: local_elem(converter, &desc.rhs),
                out: desc.out.to_relative(converter),
            }),
            NumericOperationIr::Sub(desc) => NumericOperationIr::Sub(BinaryOpIr {
                lhs: desc.lhs.to_relative(converter),
                rhs: desc.rhs.to_relative(converter),
                out: desc.out.to_relative(converter),
            }),
            NumericOperationIr::SubScalar(desc) => NumericOperationIr::SubScalar(ScalarOpIr {
                lhs: desc.lhs.to_relative(converter),
                rhs: local_elem(converter, &desc.rhs),
                out: desc.out.to_relative(converter),
            }),
            NumericOperationIr::Div(desc) => NumericOperationIr::Div(BinaryOpIr {
                lhs: desc.lhs.to_relative(converter),
                rhs: desc.rhs.to_relative(converter),
                out: desc.out.to_relative(converter),
            }),
            NumericOperationIr::DivScalar(desc) => NumericOperationIr::DivScalar(ScalarOpIr {
                lhs: desc.lhs.to_relative(converter),
                rhs: local_elem(converter, &desc.rhs),
                out: desc.out.to_relative(converter),
            }),
            NumericOperationIr::Rem(desc) => NumericOperationIr::Rem(BinaryOpIr {
                lhs: desc.lhs.to_relative(converter),
                rhs: desc.rhs.to_relative(converter),
                out: desc.out.to_relative(converter),
            }),
            NumericOperationIr::RemScalar(desc) => NumericOperationIr::RemScalar(ScalarOpIr {
                lhs: desc.lhs.to_relative(converter),
                rhs: local_elem(converter, &desc.rhs),
                out: desc.out.to_relative(converter),
            }),
            NumericOperationIr::Mul(desc) => NumericOperationIr::Mul(BinaryOpIr {
                lhs: desc.lhs.to_relative(converter),
                rhs: desc.rhs.to_relative(converter),
                out: desc.out.to_relative(converter),
            }),
            NumericOperationIr::MulScalar(desc) => NumericOperationIr::MulScalar(ScalarOpIr {
                lhs: desc.lhs.to_relative(converter),
                rhs: local_elem(converter, &desc.rhs),
                out: desc.out.to_relative(converter),
            }),
            NumericOperationIr::Abs(desc) => NumericOperationIr::Abs(UnaryOpIr {
                input: desc.input.to_relative(converter),
                out: desc.out.to_relative(converter),
            }),
            NumericOperationIr::Ones(desc) => NumericOperationIr::Ones(desc.to_relative(converter)),
            NumericOperationIr::Zeros(desc) => {
                NumericOperationIr::Zeros(desc.to_relative(converter))
            }
            NumericOperationIr::Full(desc) => NumericOperationIr::Full((
                desc.0.to_relative(converter),
                local_elem(converter, &desc.1),
            )),
            NumericOperationIr::Gather(desc) => NumericOperationIr::Gather(GatherOpIr {
                tensor: desc.tensor.to_relative(converter),
                dim: desc.dim,
                indices: desc.indices.to_relative(converter),
                out: desc.out.to_relative(converter),
            }),
            NumericOperationIr::Scatter(desc) => NumericOperationIr::Scatter(ScatterOpIr {
                tensor: desc.tensor.to_relative(converter),
                dim: desc.dim,
                indices: desc.indices.to_relative(converter),
                value: desc.value.to_relative(converter),
                out: desc.out.to_relative(converter),
            }),
            NumericOperationIr::Select(desc) => NumericOperationIr::Select(SelectOpIr {
                tensor: desc.tensor.to_relative(converter),
                dim: desc.dim,
                indices: desc.indices.to_relative(converter),
                out: desc.out.to_relative(converter),
            }),
            NumericOperationIr::SelectAssign(desc) => {
                NumericOperationIr::SelectAssign(SelectAssignOpIr {
                    tensor: desc.tensor.to_relative(converter),
                    dim: desc.dim,
                    indices: desc.indices.to_relative(converter),
                    value: desc.value.to_relative(converter),
                    out: desc.out.to_relative(converter),
                })
            }
            NumericOperationIr::MaskWhere(desc) => NumericOperationIr::MaskWhere(MaskWhereOpIr {
                tensor: desc.tensor.to_relative(converter),
                mask: desc.mask.to_relative(converter),
                value: desc.value.to_relative(converter),
                out: desc.out.to_relative(converter),
            }),
            NumericOperationIr::MaskFill(desc) => NumericOperationIr::MaskFill(MaskFillOpIr {
                tensor: desc.tensor.to_relative(converter),
                mask: desc.mask.to_relative(converter),
                value: local_elem(converter, &desc.value),
                out: desc.out.to_relative(converter),
            }),
            NumericOperationIr::MeanDim(desc) => {
                NumericOperationIr::MeanDim(ScalarOpIr {
                    lhs: desc.lhs.to_relative(converter),
                    rhs: desc.rhs, // Dim should stay the same.
                    out: desc.out.to_relative(converter),
                })
            }
            NumericOperationIr::Mean(desc) => NumericOperationIr::Mean(UnaryOpIr {
                input: desc.input.to_relative(converter),
                out: desc.out.to_relative(converter),
            }),
            NumericOperationIr::Sum(desc) => NumericOperationIr::Sum(UnaryOpIr {
                input: desc.input.to_relative(converter),
                out: desc.out.to_relative(converter),
            }),
            NumericOperationIr::SumDim(desc) => {
                NumericOperationIr::SumDim(ScalarOpIr {
                    lhs: desc.lhs.to_relative(converter),
                    rhs: desc.rhs, // Dim should stay the same.
                    out: desc.out.to_relative(converter),
                })
            }
            NumericOperationIr::Prod(desc) => NumericOperationIr::Prod(UnaryOpIr {
                input: desc.input.to_relative(converter),
                out: desc.out.to_relative(converter),
            }),
            NumericOperationIr::ProdDim(desc) => {
                NumericOperationIr::ProdDim(ScalarOpIr {
                    lhs: desc.lhs.to_relative(converter),
                    rhs: desc.rhs, // Dim should stay the same.
                    out: desc.out.to_relative(converter),
                })
            }
            NumericOperationIr::EqualElem(desc) => NumericOperationIr::EqualElem(ScalarOpIr {
                lhs: desc.lhs.to_relative(converter),
                rhs: local_elem(converter, &desc.rhs),
                out: desc.out.to_relative(converter),
            }),
            NumericOperationIr::Greater(desc) => NumericOperationIr::Greater(BinaryOpIr {
                lhs: desc.lhs.to_relative(converter),
                rhs: desc.rhs.to_relative(converter),
                out: desc.out.to_relative(converter),
            }),
            NumericOperationIr::GreaterElem(desc) => NumericOperationIr::GreaterElem(ScalarOpIr {
                lhs: desc.lhs.to_relative(converter),
                rhs: local_elem(converter, &desc.rhs),
                out: desc.out.to_relative(converter),
            }),
            NumericOperationIr::GreaterEqual(desc) => {
                NumericOperationIr::GreaterEqual(BinaryOpIr {
                    lhs: desc.lhs.to_relative(converter),
                    rhs: desc.rhs.to_relative(converter),
                    out: desc.out.to_relative(converter),
                })
            }
            NumericOperationIr::GreaterEqualElem(desc) => {
                NumericOperationIr::GreaterEqualElem(ScalarOpIr {
                    lhs: desc.lhs.to_relative(converter),
                    rhs: local_elem(converter, &desc.rhs),
                    out: desc.out.to_relative(converter),
                })
            }
            NumericOperationIr::Lower(desc) => NumericOperationIr::Lower(BinaryOpIr {
                lhs: desc.lhs.to_relative(converter),
                rhs: desc.rhs.to_relative(converter),
                out: desc.out.to_relative(converter),
            }),
            NumericOperationIr::LowerElem(desc) => NumericOperationIr::LowerElem(ScalarOpIr {
                lhs: desc.lhs.to_relative(converter),
                rhs: local_elem(converter, &desc.rhs),
                out: desc.out.to_relative(converter),
            }),
            NumericOperationIr::LowerEqual(desc) => NumericOperationIr::LowerEqual(BinaryOpIr {
                lhs: desc.lhs.to_relative(converter),
                rhs: desc.rhs.to_relative(converter),
                out: desc.out.to_relative(converter),
            }),
            NumericOperationIr::LowerEqualElem(desc) => {
                NumericOperationIr::LowerEqualElem(ScalarOpIr {
                    lhs: desc.lhs.to_relative(converter),
                    rhs: local_elem(converter, &desc.rhs),
                    out: desc.out.to_relative(converter),
                })
            }
            NumericOperationIr::ArgMax(desc) => NumericOperationIr::ArgMax(ScalarOpIr {
                lhs: desc.lhs.to_relative(converter),
                rhs: desc.rhs,
                out: desc.out.to_relative(converter),
            }),
            NumericOperationIr::ArgMin(desc) => NumericOperationIr::ArgMin(ScalarOpIr {
                lhs: desc.lhs.to_relative(converter),
                rhs: desc.rhs,
                out: desc.out.to_relative(converter),
            }),
            NumericOperationIr::Max(desc) => NumericOperationIr::Max(UnaryOpIr {
                input: desc.input.to_relative(converter),
                out: desc.out.to_relative(converter),
            }),
            NumericOperationIr::MaxDimWithIndices(desc) => {
                NumericOperationIr::MaxDimWithIndices(ReduceDimWithIndicesOpIr {
                    tensor: desc.tensor.to_relative(converter),
                    dim: desc.dim,
                    out: desc.out.to_relative(converter),
                    out_indices: desc.out_indices.to_relative(converter),
                })
            }
            NumericOperationIr::MinDimWithIndices(desc) => {
                NumericOperationIr::MinDimWithIndices(ReduceDimWithIndicesOpIr {
                    tensor: desc.tensor.to_relative(converter),
                    dim: desc.dim,
                    out: desc.out.to_relative(converter),
                    out_indices: desc.out_indices.to_relative(converter),
                })
            }
            NumericOperationIr::Min(desc) => NumericOperationIr::Min(UnaryOpIr {
                input: desc.input.to_relative(converter),
                out: desc.out.to_relative(converter),
            }),
            NumericOperationIr::MaxDim(desc) => NumericOperationIr::MaxDim(ScalarOpIr {
                lhs: desc.lhs.to_relative(converter),
                rhs: desc.rhs,
                out: desc.out.to_relative(converter),
            }),
            NumericOperationIr::MinDim(desc) => NumericOperationIr::MinDim(ScalarOpIr {
                lhs: desc.lhs.to_relative(converter),
                rhs: desc.rhs,
                out: desc.out.to_relative(converter),
            }),
            NumericOperationIr::Clamp(desc) => NumericOperationIr::Clamp(ClampOpIr {
                tensor: desc.tensor.to_relative(converter),
                min: local_elem(converter, &desc.min),
                max: local_elem(converter, &desc.max),
                out: desc.out.to_relative(converter),
            }),
            NumericOperationIr::IntRandom(desc) => NumericOperationIr::IntRandom(RandomOpIr {
                out: desc.out.to_relative(converter),
                distribution: desc.distribution,
            }),
            NumericOperationIr::Powf(desc) => NumericOperationIr::Powf(BinaryOpIr {
                lhs: desc.lhs.to_relative(converter),
                rhs: desc.rhs.to_relative(converter),
                out: desc.out.to_relative(converter),
            }),
        }
    }
}

impl RelativeOps for BaseOperationIr {
    fn to_relative(&self, converter: &mut OperationConverter) -> Self {
        match self {
            BaseOperationIr::ToDevice(desc) => {
                BaseOperationIr::ToDevice(desc.to_relative(converter))
            }
            BaseOperationIr::Reshape(desc) => BaseOperationIr::Reshape(UnaryOpIr {
                input: desc.input.to_relative(converter),
                out: desc.out.to_relative(converter),
            }),
            BaseOperationIr::SwapDims(desc) => BaseOperationIr::SwapDims(SwapDimsOpIr {
                input: desc.input.to_relative(converter),
                out: desc.out.to_relative(converter),
                dim1: desc.dim1,
                dim2: desc.dim2,
            }),
            BaseOperationIr::Permute(desc) => BaseOperationIr::Permute(PermuteOpIr {
                input: desc.input.to_relative(converter),
                out: desc.out.to_relative(converter),
                axes: desc.axes.clone(),
            }),
            BaseOperationIr::Expand(desc) => BaseOperationIr::Expand(ExpandOpIr {
                input: desc.input.to_relative(converter),
                out: desc.out.to_relative(converter),
                shape: desc.shape.clone(),
            }),
            BaseOperationIr::Flip(desc) => BaseOperationIr::Flip(FlipOpIr {
                input: desc.input.to_relative(converter),
                out: desc.out.to_relative(converter),
                axes: desc.axes.clone(),
            }),
            BaseOperationIr::Slice(desc) => BaseOperationIr::Slice(SliceOpIr {
                tensor: desc.tensor.to_relative(converter),
                ranges: desc.ranges.iter().map(|_range| 0..1).collect(),
                out: desc.out.to_relative(converter),
            }),
            BaseOperationIr::SliceAssign(desc) => BaseOperationIr::SliceAssign(SliceAssignOpIr {
                tensor: desc.tensor.to_relative(converter),
                ranges: desc.ranges.iter().map(|_range| 0..1).collect(),
                value: desc.value.to_relative(converter),
                out: desc.out.to_relative(converter),
            }),
            BaseOperationIr::Equal(desc) => BaseOperationIr::Equal(BinaryOpIr {
                lhs: desc.lhs.to_relative(converter),
                rhs: desc.rhs.to_relative(converter),
                out: desc.out.to_relative(converter),
            }),
            BaseOperationIr::RepeatDim(desc) => BaseOperationIr::RepeatDim(RepeatDimOpIr {
                tensor: desc.tensor.to_relative(converter),
                dim: desc.dim,
                times: desc.times,
                out: desc.out.to_relative(converter),
            }),
            BaseOperationIr::Cat(desc) => BaseOperationIr::Cat(CatOpIr {
                tensors: desc
                    .tensors
                    .iter()
                    .map(|tensor| tensor.to_relative(converter))
                    .collect(),
                dim: desc.dim,
                out: desc.out.to_relative(converter),
            }),
            BaseOperationIr::Cast(desc) => BaseOperationIr::Cast(UnaryOpIr {
                input: desc.input.to_relative(converter),
                out: desc.out.to_relative(converter),
            }),
            BaseOperationIr::Empty(desc) => BaseOperationIr::Empty(desc.to_relative(converter)),
        }
    }
}

impl RelativeOps for InitOperationIr {
    fn to_relative(&self, converter: &mut OperationConverter) -> Self {
        Self {
            out: self.out.to_relative(converter),
        }
    }
}

impl RelativeOps for TensorIr {
    fn to_relative(&self, converter: &mut OperationConverter) -> Self {
        let relative_id = if let Some(value) = converter.tensors_global2relative.get(&self.id) {
            // If we already have the same tensor registered, we have to update its value, but not
            // its id.
            value.id
        } else {
            // We create a new relative id since we never seen this tensor in the graph before.
            TensorId::new(converter.tensors_relative2global.len() as u64)
        };

        // We can create relative shapes by mapping each shape found to an ID, which is a `usize`.
        let mut relative_shape = Vec::with_capacity(self.shape.len());
        for dim in self.shape.iter() {
            if let Some(dim_id) = converter.shapes_global2relative.get(dim) {
                // We already saw that dim value before, so we retrieve its ID.
                relative_shape.push(*dim_id);
            } else {
                // We never saw this dim value before, therefore we create a new ID.
                let dim_id = converter.shapes_global2relative.len();
                relative_shape.push(dim_id);

                converter.shapes_global2relative.insert(*dim, dim_id);
            }
        }

        // We create the relative tensor.
        let relative_tensor = TensorIr {
            id: relative_id,
            shape: relative_shape,
            status: self.status.clone(),
            dtype: self.dtype,
        };

        // We update both mappings.
        converter
            .tensors_relative2global
            .insert(relative_id, self.clone());
        converter
            .tensors_global2relative
            .insert(self.id, relative_tensor.clone());

        relative_tensor
    }
}

#[cfg(test)]
mod tests {
    use super::*;
    use burn_ir::{TensorId, TensorIr, TensorStatus};
    use burn_tensor::DType;

    #[test]
    fn tensor_description_to_relative() {
        let tensor1 = TensorIr {
            id: TensorId::new(500),
            shape: vec![512, 32, 2048],
            status: TensorStatus::ReadOnly,
            dtype: DType::F32,
        };
        let tensor2 = TensorIr {
            id: TensorId::new(501),
            shape: vec![512, 128, 2048],
            status: TensorStatus::ReadOnly,
            dtype: DType::F32,
        };
        let mut converter = OperationConverter::default();
        let tensor1_local = tensor1.to_relative(&mut converter);
        let tensor2_local = tensor2.to_relative(&mut converter);

        assert_eq!(
            tensor1_local,
            TensorIr {
                id: TensorId::new(0),
                shape: vec![1, 2, 3],
                status: TensorStatus::ReadOnly,
                dtype: DType::F32
            }
        );
        assert_eq!(
            tensor2_local,
            TensorIr {
                id: TensorId::new(1),
                shape: vec![1, 4, 3],
                status: TensorStatus::ReadOnly,
                dtype: DType::F32
            }
        );
    }
}<|MERGE_RESOLUTION|>--- conflicted
+++ resolved
@@ -635,11 +635,7 @@
                 rhs: desc.rhs.to_relative(converter),
                 out: desc.out.to_relative(converter),
             }),
-<<<<<<< HEAD
-            BoolOperationIr::Or(desc) => BoolOperationIr::And(BinaryOpIr {
-=======
             BoolOperationIr::Or(desc) => BoolOperationIr::Or(BinaryOpIr {
->>>>>>> 2c4c0394
                 lhs: desc.lhs.to_relative(converter),
                 rhs: desc.rhs.to_relative(converter),
                 out: desc.out.to_relative(converter),
