use core::mem;

use burn_tensor::{
    quantization::{
        AffineQuantization, QParams, QTensorPrimitive, QuantizationMode, QuantizationScheme,
        QuantizationStrategy, QuantizationType, SymmetricQuantization,
    },
    DType, Element, Shape, TensorData, TensorMetadata,
};

<<<<<<< HEAD
use alloc::vec::Vec;
use ndarray::{ArcArray, Array, Dim, IxDyn};
=======
use ndarray::{ArcArray, ArrayD, IxDyn};
>>>>>>> 59660227

use crate::element::QuantElement;

/// Tensor primitive used by the [ndarray backend](crate::NdArray).
#[derive(new, Debug, Clone)]
pub struct NdArrayTensor<E> {
    /// Dynamic array that contains the data of type E.
    pub array: ArcArray<E, IxDyn>,
}

impl<E: Element> TensorMetadata for NdArrayTensor<E> {
    fn dtype(&self) -> DType {
        E::dtype()
    }

    fn shape(&self) -> Shape {
        Shape::from(self.array.shape().to_vec())
    }
}

/// Float tensor primitive.
#[derive(Debug, Clone)]
pub enum NdArrayTensorFloat {
    /// 32-bit float.
    F32(NdArrayTensor<f32>),
    /// 64-bit float.
    F64(NdArrayTensor<f64>),
}

impl From<NdArrayTensor<f32>> for NdArrayTensorFloat {
    fn from(value: NdArrayTensor<f32>) -> Self {
        NdArrayTensorFloat::F32(value)
    }
}

impl From<NdArrayTensor<f64>> for NdArrayTensorFloat {
    fn from(value: NdArrayTensor<f64>) -> Self {
        NdArrayTensorFloat::F64(value)
    }
}

impl TensorMetadata for NdArrayTensorFloat {
    fn dtype(&self) -> DType {
        match self {
            NdArrayTensorFloat::F32(tensor) => tensor.dtype(),
            NdArrayTensorFloat::F64(tensor) => tensor.dtype(),
        }
    }

    fn shape(&self) -> Shape {
        match self {
            NdArrayTensorFloat::F32(tensor) => tensor.shape(),
            NdArrayTensorFloat::F64(tensor) => tensor.shape(),
        }
    }
}

/// Macro to create a new [float tensor](NdArrayTensorFloat) based on the element type.
#[macro_export]
macro_rules! new_tensor_float {
    // Op executed with default dtype
    ($tensor:expr) => {{
        match E::dtype() {
            burn_tensor::DType::F64 => $crate::NdArrayTensorFloat::F64($tensor),
            burn_tensor::DType::F32 => $crate::NdArrayTensorFloat::F32($tensor),
            // FloatNdArrayElement only implemented for f64 and f32
            _ => unimplemented!("Unsupported dtype"),
        }
    }};
}

/// Macro to execute an operation a given element type.
///
/// # Panics
/// Since there is no automatic type cast at this time, binary operations for different
/// floating point precision data types will panic with a data type mismatch.
#[macro_export]
macro_rules! execute_with_float_dtype {
    // Binary op: type automatically inferred by the compiler
    (($lhs:expr, $rhs:expr), $op:expr) => {{
        let lhs_dtype = burn_tensor::TensorMetadata::dtype(&$lhs);
        let rhs_dtype = burn_tensor::TensorMetadata::dtype(&$rhs);
        match ($lhs, $rhs) {
            ($crate::NdArrayTensorFloat::F64(lhs), $crate::NdArrayTensorFloat::F64(rhs)) => {
                $crate::NdArrayTensorFloat::F64($op(lhs, rhs))
            }
            ($crate::NdArrayTensorFloat::F32(lhs), $crate::NdArrayTensorFloat::F32(rhs)) => {
                $crate::NdArrayTensorFloat::F32($op(lhs, rhs))
            }
            _ => panic!(
                "Data type mismatch (lhs: {:?}, rhs: {:?})",
                lhs_dtype, rhs_dtype
            ),
        }
    }};

    // Binary op: generic type cannot be inferred for an operation
    (($lhs:expr, $rhs:expr), $element:ident, $op:expr) => {{
        let lhs_dtype = burn_tensor::TensorMetadata::dtype(&$lhs);
        let rhs_dtype = burn_tensor::TensorMetadata::dtype(&$rhs);
        match ($lhs, $rhs) {
            ($crate::NdArrayTensorFloat::F64(lhs), $crate::NdArrayTensorFloat::F64(rhs)) => {
                type $element = f64;
                $crate::NdArrayTensorFloat::F64($op(lhs, rhs))
            }
            ($crate::NdArrayTensorFloat::F32(lhs), $crate::NdArrayTensorFloat::F32(rhs)) => {
                type $element = f32;
                $crate::NdArrayTensorFloat::F32($op(lhs, rhs))
            }
            _ => panic!(
                "Data type mismatch (lhs: {:?}, rhs: {:?})",
                lhs_dtype, rhs_dtype
            ),
        }
    }};

    // Binary op: type automatically inferred by the compiler but return type is not a float tensor
    (($lhs:expr, $rhs:expr) => $op:expr) => {{
        let lhs_dtype = burn_tensor::TensorMetadata::dtype(&$lhs);
        let rhs_dtype = burn_tensor::TensorMetadata::dtype(&$rhs);
        match ($lhs, $rhs) {
            ($crate::NdArrayTensorFloat::F64(lhs), $crate::NdArrayTensorFloat::F64(rhs)) => {
                $op(lhs, rhs)
            }
            ($crate::NdArrayTensorFloat::F32(lhs), $crate::NdArrayTensorFloat::F32(rhs)) => {
                $op(lhs, rhs)
            }
            _ => panic!(
                "Data type mismatch (lhs: {:?}, rhs: {:?})",
                lhs_dtype, rhs_dtype
            ),
        }
    }};

    // Unary op: type automatically inferred by the compiler
    ($tensor:expr, $op:expr) => {{
        match $tensor {
            $crate::NdArrayTensorFloat::F64(tensor) => $crate::NdArrayTensorFloat::F64($op(tensor)),
            $crate::NdArrayTensorFloat::F32(tensor) => $crate::NdArrayTensorFloat::F32($op(tensor)),
        }
    }};

    // Unary op: generic type cannot be inferred for an operation
    ($tensor:expr, $element:ident, $op:expr) => {{
        match $tensor {
            $crate::NdArrayTensorFloat::F64(tensor) => {
                type $element = f64;
                $crate::NdArrayTensorFloat::F64($op(tensor))
            }
            $crate::NdArrayTensorFloat::F32(tensor) => {
                type $element = f32;
                $crate::NdArrayTensorFloat::F32($op(tensor))
            }
        }
    }};

    // Unary op: type automatically inferred by the compiler but return type is not a float tensor
    ($tensor:expr => $op:expr) => {{
        match $tensor {
            $crate::NdArrayTensorFloat::F64(tensor) => $op(tensor),
            $crate::NdArrayTensorFloat::F32(tensor) => $op(tensor),
        }
    }};

    // Unary op: generic type cannot be inferred for an operation and return type is not a float tensor
    ($tensor:expr, $element:ident => $op:expr) => {{
        match $tensor {
            $crate::NdArrayTensorFloat::F64(tensor) => {
                type $element = f64;
                $op(tensor)
            }
            $crate::NdArrayTensorFloat::F32(tensor) => {
                type $element = f32;
                $op(tensor)
            }
        }
    }};
}

mod utils {
    use super::*;

    impl<E> NdArrayTensor<E>
    where
        E: Element,
    {
        pub(crate) fn into_data(self) -> TensorData {
            let shape = self.shape();

            let vec = if self.is_contiguous() {
                match self.array.try_into_owned_nocopy() {
                    Ok(owned) => {
                        let (mut vec, offset) = owned.into_raw_vec_and_offset();
                        if let Some(offset) = offset {
                            vec.drain(..offset);
                        }
                        vec
                    }
                    Err(array) => array.into_iter().collect(),
                }
            } else {
                self.array.into_iter().collect()
            };

            TensorData::new(vec, shape)
        }

        pub(crate) fn is_contiguous(&self) -> bool {
            let shape = self.array.shape();
            let strides = self.array.strides();

            if shape.is_empty() {
                return true;
            }

            if shape.len() == 1 {
                return strides[0] == 1;
            }

            let mut prev_stride = 1;
            let mut current_num_elems_shape = 1;

            for (i, (stride, shape)) in strides.iter().zip(shape).rev().enumerate() {
                let stride = if *stride <= 0 {
                    return false;
                } else {
                    *stride as usize
                };
                if i > 0 {
                    if current_num_elems_shape != stride {
                        return false;
                    }

                    if prev_stride > stride {
                        return false;
                    }
                }

                current_num_elems_shape *= shape;
                prev_stride = stride;
            }

            true
        }
    }
}

/// Converts a slice of usize to a typed dimension.
#[macro_export(local_inner_macros)]
macro_rules! to_typed_dims {
    (
        $n:expr,
        $dims:expr,
        justdim
    ) => {{
        let mut dims = [0; $n];
        for i in 0..$n {
            dims[i] = $dims[i];
        }
        let dim: Dim<[usize; $n]> = Dim(dims);
        dim
    }};
}

/// Reshapes an array into a tensor.
#[macro_export(local_inner_macros)]
macro_rules! reshape {
    (
        ty $ty:ty,
        n $n:expr,
        shape $shape:expr,
        array $array:expr
    ) => {{
        let dim = $crate::to_typed_dims!($n, $shape.dims, justdim);
        let array: ndarray::ArcArray<$ty, Dim<[usize; $n]>> = match $array.is_standard_layout() {
            true => $array
                .to_shape(dim)
                .expect("Safe to change shape without relayout")
                .into_shared(),
            false => $array.to_shape(dim).unwrap().as_standard_layout().into_shared(),
        };
        let array = array.into_dyn();

        NdArrayTensor::new(array)
    }};
    (
        ty $ty:ty,
        shape $shape:expr,
        array $array:expr,
        d $D:expr
    ) => {{
        match $D {
            1 => reshape!(ty $ty, n 1, shape $shape, array $array),
            2 => reshape!(ty $ty, n 2, shape $shape, array $array),
            3 => reshape!(ty $ty, n 3, shape $shape, array $array),
            4 => reshape!(ty $ty, n 4, shape $shape, array $array),
            5 => reshape!(ty $ty, n 5, shape $shape, array $array),
            6 => reshape!(ty $ty, n 6, shape $shape, array $array),
            _ => core::panic!("NdArray supports arrays up to 6 dimensions, received: {}", $D),
        }
    }};
}

impl<E> NdArrayTensor<E>
where
    E: Element,
{
    /// Create a new [ndarray tensor](NdArrayTensor) from [data](TensorData).
    pub fn from_data(mut data: TensorData) -> NdArrayTensor<E> {
        let shape = mem::take(&mut data.shape);

        let array = match data.into_vec::<E>() {
            // Safety: TensorData checks shape validity on creation, so we don't need to repeat that check here
            Ok(vec) => unsafe { ArrayD::from_shape_vec_unchecked(shape, vec) }.into_shared(),
            Err(err) => panic!("Data should have the same element type as the tensor {err:?}"),
        };

        NdArrayTensor::new(array)
    }
}

/// A quantized tensor for the ndarray backend.
#[derive(Clone, Debug)]
pub struct NdArrayQTensor<Q: QuantElement> {
    /// The quantized tensor.
    pub qtensor: NdArrayTensor<Q>,
    /// The quantization scheme.
    pub scheme: QuantizationScheme,
    /// The quantization parameters.
    pub qparams: Vec<QParams<f32, Q>>,
}

impl<Q: QuantElement> NdArrayQTensor<Q> {
    /// Returns the quantization strategy, including quantization parameters, for the given tensor.
    pub fn strategy(&self) -> QuantizationStrategy {
        match self.scheme {
            QuantizationScheme::PerTensor(QuantizationMode::Affine, QuantizationType::QInt8) => {
                QuantizationStrategy::PerTensorAffineInt8(AffineQuantization::init(
                    self.qparams[0].scale,
                    self.qparams[0].offset.unwrap().elem(),
                ))
            }
            QuantizationScheme::PerTensor(QuantizationMode::Symmetric, QuantizationType::QInt8) => {
                QuantizationStrategy::PerTensorSymmetricInt8(SymmetricQuantization::init(
                    self.qparams[0].scale,
                ))
            }
            QuantizationScheme::PerBlock(
                QuantizationMode::Affine,
                QuantizationType::QInt8,
                layout,
            ) => QuantizationStrategy::PerBlockAffineInt8(
                self.qparams
                    .iter()
                    .map(|qparams| {
                        AffineQuantization::init(qparams.scale, qparams.offset.unwrap().elem())
                    })
                    .collect(),
                layout,
            ),
            QuantizationScheme::PerBlock(
                QuantizationMode::Symmetric,
                QuantizationType::QInt8,
                layout,
            ) => QuantizationStrategy::PerBlockSymmetricInt8(
                self.qparams
                    .iter()
                    .map(|qparams| SymmetricQuantization::init(qparams.scale))
                    .collect(),
                layout,
            ),
        }
    }
}

impl<Q: QuantElement> QTensorPrimitive for NdArrayQTensor<Q> {
    fn scheme(&self) -> &QuantizationScheme {
        &self.scheme
    }
}

impl<Q: QuantElement> TensorMetadata for NdArrayQTensor<Q> {
    fn dtype(&self) -> DType {
        DType::QFloat(self.scheme)
    }

    fn shape(&self) -> Shape {
        self.qtensor.shape()
    }
}

#[cfg(test)]
mod tests {
    use crate::NdArray;

    use super::*;
    use burn_common::rand::get_seeded_rng;
    use burn_tensor::{
        ops::{FloatTensorOps, IntTensorOps, QTensorOps},
        quantization::{AffineQuantization, QuantizationParametersPrimitive, QuantizationType},
        Distribution,
    };

    #[test]
    fn should_support_into_and_from_data_1d() {
        let data_expected = TensorData::random::<f32, _, _>(
            Shape::new([3]),
            Distribution::Default,
            &mut get_seeded_rng(),
        );
        let tensor = NdArrayTensor::<f32>::from_data(data_expected.clone());

        let data_actual = tensor.into_data();

        assert_eq!(data_expected, data_actual);
    }

    #[test]
    fn should_support_into_and_from_data_2d() {
        let data_expected = TensorData::random::<f32, _, _>(
            Shape::new([2, 3]),
            Distribution::Default,
            &mut get_seeded_rng(),
        );
        let tensor = NdArrayTensor::<f32>::from_data(data_expected.clone());

        let data_actual = tensor.into_data();

        assert_eq!(data_expected, data_actual);
    }

    #[test]
    fn should_support_into_and_from_data_3d() {
        let data_expected = TensorData::random::<f32, _, _>(
            Shape::new([2, 3, 4]),
            Distribution::Default,
            &mut get_seeded_rng(),
        );
        let tensor = NdArrayTensor::<f32>::from_data(data_expected.clone());

        let data_actual = tensor.into_data();

        assert_eq!(data_expected, data_actual);
    }

    #[test]
    fn should_support_into_and_from_data_4d() {
        let data_expected = TensorData::random::<f32, _, _>(
            Shape::new([2, 3, 4, 2]),
            Distribution::Default,
            &mut get_seeded_rng(),
        );
        let tensor = NdArrayTensor::<f32>::from_data(data_expected.clone());

        let data_actual = tensor.into_data();

        assert_eq!(data_expected, data_actual);
    }

    #[test]
    fn should_support_qtensor_strategy() {
        type B = NdArray<f32, i64, i8>;
        let scale: f32 = 0.009_019_608;
        let offset: i8 = 72;
        let device = Default::default();

        let tensor = B::float_from_data(TensorData::from([-1.8f32, -1.0, 0.0, 0.5]), &device);
        let scheme =
            QuantizationScheme::PerTensor(QuantizationMode::Affine, QuantizationType::QInt8);
        let qparams = QuantizationParametersPrimitive {
            scale: B::float_from_data(TensorData::from([scale]), &device),
            offset: Some(B::int_from_data(TensorData::from([offset as i64]), &device)),
        };
        let qtensor: NdArrayQTensor<i8> = B::quantize(tensor, &scheme, qparams);

        assert_eq!(qtensor.scheme(), &scheme);
        assert_eq!(
            qtensor.strategy(),
            QuantizationStrategy::PerTensorAffineInt8(AffineQuantization::init(scale, offset))
        );
    }
}<|MERGE_RESOLUTION|>--- conflicted
+++ resolved
@@ -8,12 +8,8 @@
     DType, Element, Shape, TensorData, TensorMetadata,
 };
 
-<<<<<<< HEAD
 use alloc::vec::Vec;
-use ndarray::{ArcArray, Array, Dim, IxDyn};
-=======
 use ndarray::{ArcArray, ArrayD, IxDyn};
->>>>>>> 59660227
 
 use crate::element::QuantElement;
 
