--- conflicted
+++ resolved
@@ -2,11 +2,7 @@
     adaptive_avgpool::{adaptive_avg_pool2d, adaptive_avg_pool2d_backward},
     avgpool::{avg_pool2d, avg_pool2d_backward},
     conv::{conv2d, conv_transpose2d},
-<<<<<<< HEAD
-    interpolate::{bilinear_interpolate, nearest_interpolate},
-=======
     interpolate::{bicubic_interpolate, bilinear_interpolate, nearest_interpolate},
->>>>>>> 54ed8de4
     maxpool::{max_pool2d, max_pool2d_backward, max_pool2d_with_indices},
 };
 use crate::{element::FloatNdArrayElement, tensor::NdArrayTensor, NdArray};
@@ -113,8 +109,7 @@
         match options.mode {
             InterpolateMode::Nearest => nearest_interpolate(x, output_size),
             InterpolateMode::Bilinear => bilinear_interpolate(x, output_size),
-<<<<<<< HEAD
-            InterpolateMode::Bicubic => todo!(),
+            InterpolateMode::Bicubic => bicubic_interpolate(x, output_size),
         }
     }
 
@@ -128,9 +123,6 @@
             InterpolateMode::Nearest => nearest_interpolate_backward(x, grad, output_size),
             InterpolateMode::Bilinear => bilinear_interpolate_backward(x, grad, output_size),
             InterpolateMode::Bicubic => bicubic_interpolate_backward(x, grad, output_size),
-=======
-            InterpolateMode::Bicubic => bicubic_interpolate(x, output_size),
->>>>>>> 54ed8de4
         }
     }
 }