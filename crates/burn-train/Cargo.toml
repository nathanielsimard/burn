--- conflicted
+++ resolved
@@ -39,13 +39,8 @@
 # Utilities
 derive-new = { workspace = true }
 serde = { workspace = true, features = ["std", "derive"] }
-<<<<<<< HEAD
+async-channel = { workspace = true }
 rstest.workspace = true
-
-
-=======
-async-channel = { workspace = true }
->>>>>>> fb05a55d
 
 [dev-dependencies]
 burn-ndarray = { path = "../burn-ndarray", version = "0.16.0" }
