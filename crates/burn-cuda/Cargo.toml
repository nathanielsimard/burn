[package]
authors = ["nathanielsimard <nathaniel.simard.42@gmail.com>"]
categories = ["science"]
description = "CUDA backend for the Burn framework"
documentation = "https://docs.rs/burn-cuda"
edition.workspace = true
keywords = ["deep-learning", "machine-learning", "gpu", "cuda"]
license.workspace = true
name = "burn-cuda"
readme.workspace = true
repository = "https://github.com/tracel-ai/burn/tree/main/crates/burn-cuda"
version.workspace = true

[features]
autotune = ["burn-jit/autotune"]
default = ["fusion", "burn-jit/default", "cubecl/default"]
doc = ["burn-jit/doc"]
fusion = ["burn-fusion", "burn-jit/fusion"]
std = ["burn-jit/std", "cubecl/std"]

[dependencies]
<<<<<<< HEAD
burn-fusion = { path = "../burn-fusion", version = "0.15.0", optional = true }
burn-jit = { path = "../burn-jit", version = "0.15.0", default-features = false }
burn-tensor = { path = "../burn-tensor", version = "0.15.0", features = [
  "cubecl-cuda",
] }
cubecl = { workspace = true, features = ["cuda"] }
=======
cubecl = { workspace = true, features = ["cuda"] }
burn-jit = { path = "../burn-jit", version = "0.16.0", default-features = false }
burn-tensor = { path = "../burn-tensor", version = "0.16.0", features = ["cubecl-cuda"] }
burn-fusion = { path = "../burn-fusion", version = "0.16.0", optional = true }
>>>>>>> 5989cf3c

bytemuck = { workspace = true }
half = { workspace = true }

derive-new = { workspace = true }
log = { workspace = true }


[dev-dependencies]
burn-jit = { path = "../burn-jit", version = "0.16.0", default-features = false, features = [
  "export_tests",
] }
paste = { workspace = true }


[package.metadata.docs.rs]
features = ["doc"]
rustdoc-args = ["--cfg", "docsrs"]<|MERGE_RESOLUTION|>--- conflicted
+++ resolved
@@ -19,19 +19,12 @@
 std = ["burn-jit/std", "cubecl/std"]
 
 [dependencies]
-<<<<<<< HEAD
-burn-fusion = { path = "../burn-fusion", version = "0.15.0", optional = true }
-burn-jit = { path = "../burn-jit", version = "0.15.0", default-features = false }
-burn-tensor = { path = "../burn-tensor", version = "0.15.0", features = [
+burn-fusion = { path = "../burn-fusion", version = "0.16.0", optional = true }
+burn-jit = { path = "../burn-jit", version = "0.16.0", default-features = false }
+burn-tensor = { path = "../burn-tensor", version = "0.16.0", features = [
   "cubecl-cuda",
 ] }
 cubecl = { workspace = true, features = ["cuda"] }
-=======
-cubecl = { workspace = true, features = ["cuda"] }
-burn-jit = { path = "../burn-jit", version = "0.16.0", default-features = false }
-burn-tensor = { path = "../burn-tensor", version = "0.16.0", features = ["cubecl-cuda"] }
-burn-fusion = { path = "../burn-fusion", version = "0.16.0", optional = true }
->>>>>>> 5989cf3c
 
 bytemuck = { workspace = true }
 half = { workspace = true }
