--- conflicted
+++ resolved
@@ -43,15 +43,7 @@
     output
 }
 
-<<<<<<< HEAD
-fn prng_cube_count<R: JitRuntime>(
-    num_elems: usize,
-    cube_dim: usize,
-    n_values_per_thread: usize,
-) -> CubeCount {
-=======
 fn prng_cube_count(num_elems: usize, cube_dim: usize, n_values_per_thread: usize) -> CubeCount {
->>>>>>> c98b6890
     let num_threads = f32::ceil(num_elems as f32 / n_values_per_thread as f32);
     let num_elems_per_cube = cube_dim * cube_dim;
     let num_invocations = f32::ceil(num_threads / num_elems_per_cube as f32);
