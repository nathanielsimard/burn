--- conflicted
+++ resolved
@@ -88,11 +88,7 @@
 >(
     input: JitTensor<R>,
     dim: usize,
-<<<<<<< HEAD
 ) -> JitTensor<R, EO> {
-=======
-) -> JitTensor<R> {
->>>>>>> 8b3b0dfb
     let topology = input.client.properties().hardware_properties();
 
     if !input.client.properties().feature_enabled(Feature::Plane)
@@ -126,13 +122,8 @@
         &input.client,
         cube_count,
         cube_dim,
-<<<<<<< HEAD
         input.as_tensor_arg(1),
         output.as_tensor_arg(1),
-=======
-        input.as_tensor_arg::<EI>(1),
-        output.as_tensor_arg::<EO>(1),
->>>>>>> 8b3b0dfb
         dim as u32,
         subcube_size,
         elems_per_thread,
