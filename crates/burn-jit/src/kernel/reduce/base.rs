#[cfg(feature = "autotune")]
use super::{autotune_reduce, autotune_sum};
use crate::{element::JitElement, ops::numeric::empty_device, tensor::JitTensor, JitRuntime};
use burn_tensor::Shape;
pub use cubecl::reduce::instructions::{ArgMax, ArgMin, Mean, Prod, Sum};
use cubecl::reduce::shared_sum;

/// Specialize reduce function to compute the sum of all elements of the `input` tensor and return
/// the value into a single-element tensor of shape `1 x 1 x 1 x ...` with the same rank as `input`.
///
/// This is expected to be faster for larger tensors than calling [reduce] with the `Sum` instruction.
///
/// Return an error if the `client` doesn't support atomic add for the type `E`.
pub fn sum<Run: JitRuntime, E: JitElement>(
    tensor: JitTensor<Run>,
    cube_count: SumStrategy,
) -> Result<JitTensor<Run>, cubecl::reduce::ReduceError> {
    let client = tensor.client.clone();
    let device = tensor.device.clone();

    match cube_count {
        SumStrategy::OneShot(cube_count) => {
<<<<<<< HEAD
            let handle = client.empty(E::size().unwrap());
            let output =
                JitTensor::new_contiguous(client.clone(), device, [1].into(), handle, E::dtype());

=======
            let handle = client.create(E::as_bytes(&[E::from_int(0)]));
            let output =
                JitTensor::new_contiguous(client.clone(), device, [1].into(), handle, E::dtype());
>>>>>>> b9653f55
            shared_sum::<Run, E>(
                &client,
                tensor.as_handle_ref(),
                output.as_handle_ref(),
                cube_count,
            )?;
<<<<<<< HEAD

=======
>>>>>>> b9653f55
            Ok(output)
        }
        SumStrategy::Chained(strategy) => reduce::<Run, E, E, Sum>(tensor, strategy),
        #[cfg(feature = "autotune")]
        SumStrategy::Autotune => Ok(autotune_sum::<Run, E>(&client, tensor)),
    }
}

/// Select a strategy to perform a sum.
pub enum SumStrategy {
    /// Run a single kernel with many cubes working in parallel to sum all elements.
    /// The provided value is the number of elements summed per unit (up-to-rounding )
    OneShot(u32),
    /// Use multiple kernels
    Chained(ReduceStrategy),
    /// Use autotune to find the best cube count given the hardware and the input.
    #[cfg(feature = "autotune")]
    Autotune,
}

impl Default for SumStrategy {
    fn default() -> Self {
        #[cfg(feature = "autotune")]
        return Self::Autotune;

        #[cfg(not(feature = "autotune"))]
        return Self::OneShot(4);
    }
}

/// Reduce all elements of the `input` tensor using the instruction `Rd` and the given [Strategy](ReduceStrategy).
///
/// Return an error if `strategy` is `Specific(strategy)` and the specified strategy is not supported by the `client`.
///
/// If there is no error, the output is a tensor with decreasing strides
/// where the shape of reduced dim is set to 1 but all shape are similar to the input.
pub fn reduce<Run: JitRuntime, In: JitElement, Out: JitElement, Rd: cubecl::reduce::Reduce>(
    mut tensor: JitTensor<Run>,
    strategy: ReduceStrategy,
) -> Result<JitTensor<Run>, cubecl::reduce::ReduceError> {
    // In practice, it looks like starting by the axis with the smallest shape
    // and going in increasing order lead to the fastest calculation.
    let sorted_axis = argsort(&tensor.shape.dims);
    for axis in sorted_axis {
        tensor = reduce_dim::<Run, In, Out, Rd>(tensor, axis, strategy)?;
    }
    // reshape to scalar tensor
    tensor.shape = Shape::new([1]);
    tensor.strides = vec![1];
    Ok(tensor)
}

fn argsort(shape: &[usize]) -> Vec<usize> {
    let mut indices = (0..shape.len()).collect::<Vec<_>>();
    indices.sort_by_key(|&i| &shape[i]);
    indices
}

/// Reduce the given `axis` of the `input` tensor using the instruction `Rd` and the given [Strategy](ReduceStrategy).
///
/// Return an error if `strategy` is `Specific(strategy)` and the specified strategy is not supported by the `client`.
/// Also returns an error if the `axis` is larger than the `input` rank or if the shape of `output` is invalid.
///
/// If there is no error, the output is a tensor with decreasing strides
/// where the shape of reduced dim is set to 1 but all shape are similar to the input.
pub fn reduce_dim<Run: JitRuntime, In: JitElement, Out: JitElement, Rd: cubecl::reduce::Reduce>(
    input: JitTensor<Run>,
    dim: usize,
    strategy: ReduceStrategy,
) -> Result<JitTensor<Run>, cubecl::reduce::ReduceError> {
    let client = input.client.clone();
    let output = init_reduce_output::<Run, In, Out>(&input, dim).ok_or(
        cubecl::reduce::ReduceError::InvalidAxis {
            axis: dim,
            rank: input.shape.num_dims(),
        },
    )?;
    let result = match strategy {
        ReduceStrategy::Unspecified => cubecl::reduce::reduce::<Run, In, Out, Rd>(
            &client,
            input.as_handle_ref(),
            output.as_handle_ref(),
            dim,
            None,
        ),
        ReduceStrategy::Specific(strategy) => cubecl::reduce::reduce::<Run, In, Out, Rd>(
            &client,
            input.as_handle_ref(),
            output.as_handle_ref(),
            dim,
            Some(strategy),
        ),
        #[cfg(feature = "autotune")]
        ReduceStrategy::Autotune => {
            autotune_reduce::<Run, In, Out, Rd>(&client, input, output.clone(), dim);
            Ok(())
        }
    };
    result.map(|_| output)
}

/// Creates an empty output tensor with the proper shape and decreasing strides to reduce the given `axis` of `input`
/// or return `None` if `axis` is out-of-bound.
pub fn init_reduce_output<Run: JitRuntime, In: JitElement, Out: JitElement>(
    input: &JitTensor<Run>,
    dim: usize,
) -> Option<JitTensor<Run>> {
    (dim < input.shape.num_dims()).then(|| {
        let mut shape_out = input.shape.clone();
        shape_out.dims[dim] = 1;
        empty_device::<Run, Out>(input.client.clone(), input.device.clone(), shape_out)
    })
}

/// Select a strategy to perform a reduction.
#[derive(Copy, Clone, Debug)]
pub enum ReduceStrategy {
    /// Use a best-effort strategy based on the hardware capacity.
    /// This differs from Autotune as it doesn't try and compare many strategies to select the best.
    Unspecified,
    /// Fix the exact strategy for the reduction.
    Specific(cubecl::reduce::ReduceStrategy),
    /// Use autotune to find the best strategy given the hardware and the inputs.
    #[cfg(feature = "autotune")]
    Autotune,
}

impl Default for ReduceStrategy {
    fn default() -> Self {
        #[cfg(feature = "autotune")]
        return Self::Autotune;

        #[cfg(not(feature = "autotune"))]
        return Self::Unspecified;
    }
}<|MERGE_RESOLUTION|>--- conflicted
+++ resolved
@@ -20,26 +20,16 @@
 
     match cube_count {
         SumStrategy::OneShot(cube_count) => {
-<<<<<<< HEAD
-            let handle = client.empty(E::size().unwrap());
-            let output =
-                JitTensor::new_contiguous(client.clone(), device, [1].into(), handle, E::dtype());
-
-=======
             let handle = client.create(E::as_bytes(&[E::from_int(0)]));
             let output =
                 JitTensor::new_contiguous(client.clone(), device, [1].into(), handle, E::dtype());
->>>>>>> b9653f55
             shared_sum::<Run, E>(
                 &client,
                 tensor.as_handle_ref(),
                 output.as_handle_ref(),
                 cube_count,
             )?;
-<<<<<<< HEAD
 
-=======
->>>>>>> b9653f55
             Ok(output)
         }
         SumStrategy::Chained(strategy) => reduce::<Run, E, E, Sum>(tensor, strategy),
