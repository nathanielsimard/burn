use burn_tensor::{
    ops::{conv::calculate_conv_output_size, ConvOptions},
    Shape,
};
use cmma::{Matrix, MatrixIdent, MatrixLayout};
use cubecl::{
    cube,
    ir::{Elem, FloatKind},
    prelude::*,
    Compiler, CubeCount, CubeDim, Feature,
};
use half::f16;

use crate::{
    kernel::{into_contiguous, slice, slice_assign},
    ops::{
        numeric::{empty_device, zeros_device},
        permute,
    },
    tensor::JitTensor,
    FloatElement, IntElement, JitRuntime,
};

/// Perform a 2D convolution using the implicit GEMM algorithm. Requires `cmma` to be available.
///
/// * `input` - The input feature map
/// * `weight` - The weights (filter) applied to each kernel
/// * `bias` - The bias added to each channel
/// * `options` - The options to use for the convolution
///
#[allow(clippy::extra_unused_type_parameters)]
pub fn conv2d_implicit_gemm<R: JitRuntime, F: FloatElement, I: IntElement>(
    input: JitTensor<R>,
    weight: JitTensor<R>,
    bias: Option<JitTensor<R>>,
    options: ConvOptions<2>,
<<<<<<< HEAD
) -> JitTensor<R> {
=======
) -> JitTensor<R, F> {
    let is_tf32 = F::as_elem() == Elem::Float(FloatKind::F32)
        && input
            .client
            .properties()
            .feature_enabled(Feature::Type(Elem::Float(FloatKind::TF32)));

    let k_target = if is_tf32 { 8 } else { 16 };

>>>>>>> f64914b3
    let [batch_size, in_channels, height, width] = input.shape.dims();
    let [out_channels, _, kernel_h, kernel_w] = weight.shape.dims();
    let (pad_in_channels, pad_kh, pad_kw) = padded_k(in_channels, kernel_h, kernel_w, k_target);
    let padded_out_channels = out_channels.div_ceil(16) * 16;

    let out_h = calculate_conv_output_size(
        kernel_h,
        options.stride[0],
        options.padding[0],
        options.dilation[0],
        height,
    );
    let out_w = calculate_conv_output_size(
        kernel_w,
        options.stride[1],
        options.padding[1],
        options.dilation[1],
        width,
    );

    let padded_batch_size = padded_batch_size(batch_size, out_h, out_w);

    if !can_do_implicit_gemm::<R, F>(
        batch_size,
        in_channels,
        out_channels,
        [kernel_h, kernel_w],
        options.groups,
        out_h,
        out_w,
        &input.client,
    ) {
        panic!(
            "Requirements for implicit GEMM not met:
- CMMA must be available
- `groups` must be 1
- subcube size must be non-variable (might not hold on Intel)
        "
        );
    }

<<<<<<< HEAD
    let input = into_contiguous(permute::<R, F>(input, &[0, 2, 3, 1]));
    let weight = into_contiguous(permute::<R, F>(weight, &[0, 2, 3, 1]));
=======
    let input = into_contiguous(permute(input, &[0, 2, 3, 1]));
    let weight = into_contiguous(permute(weight, &[2, 3, 1, 0]));
>>>>>>> f64914b3

    let out_shape = Shape::new([padded_batch_size, out_h, out_w, padded_out_channels]);
    let out = empty_device::<R, F>(input.client.clone(), input.device.clone(), out_shape);

    // Implicit GEMM matrix size
    let gemm_m = (padded_batch_size * out_h * out_w) as u32;
    let gemm_n = padded_out_channels as u32;
    let gemm_k = (pad_in_channels * pad_kh * pad_kw) as u32;

    let (cmma_m, cmma_n, cmma_k) =
        find_cmma_size::<R, F>(&input.client, gemm_m, gemm_k, gemm_n).unwrap();

    let slice_size = pad_kh * pad_kw * pad_in_channels;

    let cube_dim_x = 128;
    let cube_dim_y = Ord::min(gemm_n.div_ceil(16), 2);

    let input_tile_size = cmma_m * cmma_k;
    let weight_tile_size = cmma_k * cmma_n;

    let topology = input.client.properties().hardware_properties();
    let warp_size = topology.plane_size_min;
    let warps_per_cube = (cube_dim_y * cube_dim_x) / warp_size;

    let supported_vecs = R::supported_line_sizes();

    let input_elems_per_thread = input_tile_size / warp_size;
    let input_vectorization = find_common_vec(in_channels, input_elems_per_thread, supported_vecs);

    let weight_elems_per_thread = weight_tile_size / warp_size;
    let weight_vectorization =
        find_common_vec(out_channels, weight_elems_per_thread, supported_vecs);

    let has_bias = bias.is_some();
<<<<<<< HEAD
    let bias = bias.unwrap_or_else(|| {
        zeros_device::<R, F>(input.client.clone(), input.device.clone(), Shape::new([1]))
    });
=======
    let bias = match bias {
        Some(bias) if out_channels == padded_out_channels => bias,
        Some(bias) => {
            let shape = Shape::new([padded_out_channels]);
            let padded_bias = zeros_device(bias.client.clone(), bias.device.clone(), shape);
            #[allow(clippy::single_range_in_vec_init)]
            slice_assign(padded_bias, &[0..out_channels], bias)
        }
        None => empty_device(input.client.clone(), input.device.clone(), Shape::new([1])),
    };
>>>>>>> f64914b3

    let settings = GemmSettings {
        cmma_m,
        cmma_n,
        cmma_k,
        check_m: batch_size != padded_batch_size,
        check_n: out_channels != padded_out_channels,
        check_k: (kernel_h * kernel_w * in_channels) as u32 != gemm_k,
        warp_size,
        warps_per_cube,
        cube_dim_x,
    };

    // `CUBE_DIM_X` must be a multiple of `WARP_SIZE`
    // 128x2 means we have 8 warps and a cube computes a 32x64 output tile
    let cube_dim = CubeDim {
        x: cube_dim_x,
        y: cube_dim_y,
        z: 1,
    };

    let cube_count_x = gemm_m.div_ceil(cmma_m * cube_dim_x / warp_size);
    let cube_count_y = gemm_n.div_ceil(cmma_n * cube_dim_y);

    // If div floor == div ceil then the cubes are aligned with the input dimensions
    let aligned = gemm_m / (cmma_m * cube_dim_x / warp_size) == cube_count_x
        && gemm_n / (cmma_n * cube_dim_y) == cube_count_y;

    let cube_count = CubeCount::Static(cube_count_x, cube_count_y, 1);

    let launch = match is_tf32 {
        false => implicit_gemm_kernel::launch::<F, f16, R>,
        true => implicit_gemm_kernel::launch::<F, tf32, R>,
    };

    launch(
        &input.client,
        cube_count,
        cube_dim,
        input.as_tensor_arg::<F>(input_vectorization),
        weight.as_tensor_arg::<F>(weight_vectorization),
        bias.as_tensor_arg::<F>(1),
        out.as_tensor_arg::<F>(1),
        DimensionsLaunch::new(
            ScalarArg::new(gemm_m),
            ScalarArg::new(gemm_n),
            ScalarArg::new(gemm_k),
            ScalarArg::new(slice_size as u32),
            ScalarArg::new(pad_kw as u32),
            ScalarArg::new(pad_in_channels as u32),
            ScalarArg::new(out_h as u32),
            ScalarArg::new(out_w as u32),
        ),
        ConvArgsLaunch::new(
            ScalarArg::new(options.stride[0] as u32),
            ScalarArg::new(options.stride[1] as u32),
            ScalarArg::new(options.padding[0] as i32),
            ScalarArg::new(options.padding[1] as i32),
            ScalarArg::new(options.dilation[0] as u32),
            ScalarArg::new(options.dilation[1] as u32),
        ),
        settings,
        ConvSettings {
            kernel_h: kernel_h as u32,
            kernel_w: kernel_w as u32,
            padding_h: options.padding[0] as i32,
            padding_w: options.padding[1] as i32,
            aligned,
            has_bias,
        },
    );

    let out = slice::<R, F>(out, &[0..batch_size, 0..out_h, 0..out_w, 0..out_channels]);

    // Reset to NCHW
    permute::<R, F>(out, &[0, 3, 1, 2])
}

fn find_common_vec(channels: usize, elems_per_thread: u32, supported_vecs: &[u8]) -> u8 {
    let channels = channels as u8;
    let elems_per_thread = elems_per_thread as u8;
    let smaller = Ord::min(channels, elems_per_thread);
    (1..=smaller)
        .rev()
        .filter(|it| supported_vecs.contains(it))
        .find(|vec| channels % *vec == 0 && elems_per_thread % *vec == 0)
        .unwrap_or(1)
}

#[derive(CubeLaunch)]
struct ConvArgs {
    stride_h: u32,
    stride_w: u32,
    pad_h: i32,
    pad_w: i32,
    dilation_h: u32,
    dilation_w: u32,
}

#[derive(CubeLaunch)]
struct Dimensions {
    gemm_m: u32,
    gemm_n: u32,
    gemm_k: u32,
    slice_size: u32,

    pad_kw: u32,
    pad_channels: u32,

    out_h: u32,
    out_w: u32,
}

#[derive(Clone, Copy, PartialEq, Eq, Hash, Debug)]
struct GemmSettings {
    cmma_m: u32,
    cmma_n: u32,
    cmma_k: u32,

    check_m: bool,
    check_n: bool,
    check_k: bool,

    warp_size: u32,
    warps_per_cube: u32,

    cube_dim_x: u32,
}

#[derive(Clone, Copy, PartialEq, Eq, Hash, Debug)]
struct ConvSettings {
    kernel_h: u32,
    kernel_w: u32,
    padding_h: i32,
    padding_w: i32,
    aligned: bool,
    has_bias: bool,
}

#[derive(Clone, Copy, CubeType)]
struct Positions {
    global_m: u32,
    global_n: u32,

    intra_warp_unit_idx: u32,
    cube_linear_warp_idx: u32,
}

#[derive(CubeType)]
struct Matrices<F: Float, FAcc: Float> {
    a: Matrix<F>,
    b: Matrix<F>,
    acc: Matrix<FAcc>,
}

#[allow(clippy::collapsible_else_if)]
#[cube(launch)]
fn implicit_gemm_kernel<F: Float, FMat: Float>(
    input: &Tensor<Line<F>>,
    weight: &Tensor<Line<F>>,
    bias: &Tensor<F>,
    out: &mut Tensor<F>,
    dims: &Dimensions,
    args: &ConvArgs,
    #[comptime] gemm_settings: GemmSettings,
    #[comptime] conv_settings: ConvSettings,
) {
    let _ = bias[0];

    let GemmSettings {
        cmma_m,
        cmma_n,
        cmma_k,
        warps_per_cube,
        ..
    } = gemm_settings;

    let cmma_out_tile_size = cmma_m * cmma_n;
    let cmma_input_tile_size = cmma_m * cmma_k;
    let cmma_filter_tile_size = cmma_k * cmma_n;

    let pos = calculate_positions(gemm_settings);

    // Shared memory tiles, currently only holds enough data for
    // each warp to have its own tile for a single MMA op (8 * 16 * 16 elements)
    // conceptually a WARPS_PER_CUBE x (CMMA_M * CMMA_K) matrix
    let mut smem_input_tile = SharedMemory::<FMat>::new(cmma_input_tile_size * warps_per_cube);
    let mut smem_weight_tile = SharedMemory::<FMat>::new(cmma_filter_tile_size * warps_per_cube);

    let input_tile_start = pos.cube_linear_warp_idx * cmma_input_tile_size;
    let weight_tile_start = pos.cube_linear_warp_idx * cmma_filter_tile_size;
    let mut input_tile =
        smem_input_tile.slice_mut(input_tile_start, input_tile_start + cmma_input_tile_size);
    let mut weight_tile =
        smem_weight_tile.slice_mut(weight_tile_start, weight_tile_start + cmma_filter_tile_size);

    let out_pos = pos.global_n + pos.global_m * dims.gemm_n;
    let mut out = out.slice_mut(out_pos, out_pos + cmma_out_tile_size);

    if conv_settings.aligned || pos.global_m < dims.gemm_m && pos.global_n < dims.gemm_n {
        execute_gemm::<F, FMat>(
            input,
            weight,
            bias,
            &mut out,
            &mut input_tile,
            &mut weight_tile,
            dims,
            &pos,
            args,
            gemm_settings,
            conv_settings,
        );
    }
}

#[cube]
fn calculate_positions(#[comptime] gemm_settings: GemmSettings) -> Positions {
    let GemmSettings {
        cmma_m,
        cmma_n,
        warp_size,
        cube_dim_x,
        ..
    } = gemm_settings;

    // Tile using a 2D grid (over the output), each threadblock
    // is (128, 2) -> (4,2) = 8 warps -> 32x64 output
    let global_warp_m = ABSOLUTE_POS_X / warp_size;
    let global_warp_n = ABSOLUTE_POS_Y;
    let cube_warp_m = UNIT_POS_X / warp_size;
    let cube_warp_n = UNIT_POS_Y;
    let num_warps_m = cube_dim_x / warp_size;
    let intra_warp_unit_idx = UNIT_POS_X % warp_size; // Thread idx within warp (0 to 31)
    let cube_linear_warp_idx = (cube_warp_n * num_warps_m) + cube_warp_m; // Warp idx within a block (0 to WARPS_PER_BLOCK - 1)

    Positions {
        global_m: global_warp_m * cmma_m,
        global_n: global_warp_n * cmma_n,
        intra_warp_unit_idx,
        cube_linear_warp_idx,
    }
}

#[cube]
fn make_matrices<F: Float, FAcc: Float>(
    #[comptime] gemm_settings: GemmSettings,
    #[comptime] has_bias: bool,
) -> Matrices<F, FAcc> {
    let GemmSettings {
        cmma_m,
        cmma_n,
        cmma_k,
        ..
    } = gemm_settings;

    let acc = if has_bias {
        unsafe {
            Matrix::<FAcc>::uninitialized(
                MatrixIdent::Accumulator,
                cmma_m,
                cmma_n,
                cmma_k,
                MatrixLayout::Undefined,
            )
        }
    } else {
        Matrix::<FAcc>::from_value(
            MatrixIdent::Accumulator,
            cmma_m,
            cmma_n,
            cmma_k,
            MatrixLayout::Undefined,
            FAcc::new(0.0),
        )
    };

    Matrices::<F, FAcc> {
        a: unsafe {
            Matrix::<F>::uninitialized(
                MatrixIdent::A,
                cmma_m,
                cmma_n,
                cmma_k,
                MatrixLayout::RowMajor,
            )
        },
        b: unsafe {
            Matrix::<F>::uninitialized(
                MatrixIdent::B,
                cmma_m,
                cmma_n,
                cmma_k,
                MatrixLayout::RowMajor,
            )
        },
        acc,
    }
}

#[cube]
fn execute_gemm<F: Float, FMat: Float>(
    input: &Tensor<Line<F>>,
    weight: &Tensor<Line<F>>,
    bias: &Tensor<F>,
    out: &mut SliceMut<F>,
    input_tile: &mut SliceMut<FMat>,
    weight_tile: &mut SliceMut<FMat>,
    dims: &Dimensions,
    pos: &Positions,
    args: &ConvArgs,
    #[comptime] g_settings: GemmSettings,
    #[comptime] k_settings: ConvSettings,
) {
    let GemmSettings { cmma_n, cmma_k, .. } = g_settings;
    let has_bias = k_settings.has_bias;

    let matrices = make_matrices::<FMat, F>(g_settings, has_bias);
    if has_bias {
        let bias_tile = bias.slice(pos.global_n, pos.global_n + cmma_n);
        cmma::load_with_layout(&matrices.acc, &bias_tile, 0, MatrixLayout::RowMajor);
    }

    // Loop over the K-dimension
    for k in range_stepped(0, dims.gemm_k, cmma_k) {
        // Load into smem...
        // Each warp should load the 16x16 tile it's responsible for
        // i.e. each thread needs to load 8 elements of input and 8 elements of weight

        load_input_tile(
            input, args, input_tile, dims, pos, k, g_settings, k_settings,
        );

        load_weight_tile(weight, weight_tile, dims, pos, k, g_settings, k_settings);

        // Run CMMA
        cmma::load(&matrices.b, &weight_tile.to_slice(), cmma_n);
        cmma::load(&matrices.a, &input_tile.to_slice(), cmma_k);

        cmma::execute::<FMat, FMat, F, F>(&matrices.a, &matrices.b, &matrices.acc, &matrices.acc);
    }

    cmma::store(out, &matrices.acc, dims.gemm_n, MatrixLayout::RowMajor);
}

#[cube]
fn load_input_tile<F: Float, FMat: Float>(
    input: &Tensor<Line<F>>,
    args: &ConvArgs,
    tile: &mut SliceMut<FMat>,
    dims: &Dimensions,
    pos: &Positions,
    k: u32,
    #[comptime] gemm_settings: GemmSettings,
    #[comptime] kernel_settings: ConvSettings,
) {
    let GemmSettings {
        cmma_m,
        cmma_k,
        warp_size,
        check_m,
        check_k,
        ..
    } = gemm_settings;

    let ConvSettings {
        kernel_w,
        kernel_h,
        padding_h,
        padding_w,
        ..
    } = kernel_settings;

    let cmma_input_tile_size = cmma_m * cmma_k;
    let elems_per_thread = cmma_input_tile_size / warp_size;
    let vec = vectorization_of(input);

    let height = input.shape(1) as i32;
    let width = input.shape(2) as i32;
    let channels = dims.pad_channels;

    // Row strides in the implicit GEMM matrix
    let batch_stride = dims.out_h * dims.out_w;
    let y_stride = dims.out_w;
    let x_stride = 1;

    // Start index within a slice (0 to `kernel_size * channels - 1`) that a half warp (16 units) is responsible for
    let slice_start_idx = k % dims.slice_size;
    let start = pos.intra_warp_unit_idx * elems_per_thread;

    let rel_slice_row = start / cmma_k; // Relative row (0 - 15)
    let abs_slice_row = pos.global_m + rel_slice_row; // Row of the matrix the slice is on

    // Given the row of the matrix that the slice is in, and the index of the thread
    // within a slice, want to compute what input element to load...
    // first compute coordinates in output space (center of the kernel in MxK matrix A)
    let batch = abs_slice_row / batch_stride;

    let m_in_bounds = !check_m || batch < input.shape(0);
    let out_y = (abs_slice_row % batch_stride) / y_stride;
    let out_x = ((abs_slice_row % batch_stride) % y_stride) / x_stride;

    #[unroll]
    for m in range_stepped(0, elems_per_thread, vec) {
        let m = m + start;
        // Compute where in the slice we are starting

        // Slices are always `kernel_size * channels` elements wide so we can compute where inside a slice
        // we are and also which row the slice is in relative to the start of the CMMA matrix

        // Actual index within a slice (0 to `kernel_size * channels - 1`) that the thread is responsible for
        let my_slice_idx = (slice_start_idx + (m % cmma_k)) % dims.slice_size;

        let channel = my_slice_idx % channels;

        let kernel_x = (my_slice_idx / channels) % dims.pad_kw;
        let kernel_y = my_slice_idx / (channels * dims.pad_kw);

        let k_in_bounds =
            !check_k || (channel < input.shape(3) && kernel_x < kernel_w && kernel_y < kernel_h);

        let y = (out_y * args.stride_h + kernel_y * args.dilation_h) as i32 - padding_h;
        let x = (out_x * args.stride_w + kernel_x * args.dilation_w) as i32 - padding_w;
        let in_bounds =
            (padding_h == 0 && padding_w == 0) || (x >= 0 && x < width && y >= 0 && y < height);
        let idx = batch * input.stride(0)
            + y as u32 * input.stride(1)
            + x as u32 * input.stride(2)
            + channel;
        let value = select(
            in_bounds && m_in_bounds && k_in_bounds,
            FMat::cast_from(input[idx / vec]),
            FMat::vectorized(0.0, vec),
        );

        #[unroll]
        for i in 0..vec {
            tile[m + i] = value[i];
        }
    }
}

#[cube]
fn load_weight_tile<F: Float, FMat: Float>(
    weight: &Tensor<Line<F>>,
    tile: &mut SliceMut<FMat>,
    dims: &Dimensions,
    pos: &Positions,
    k: u32,
    #[comptime] gemm_settings: GemmSettings,
    #[comptime] kernel_settings: ConvSettings,
) {
    let GemmSettings {
        cmma_n,
        cmma_k,
        warp_size,
        check_n,
        check_k,
        ..
    } = gemm_settings;

    let ConvSettings {
        kernel_w, kernel_h, ..
    } = kernel_settings;

    let vec = vectorization_of(weight);
    let cmma_filter_tile_size = cmma_k * cmma_n;
    let elems_per_thread = cmma_filter_tile_size / warp_size;
    let start = pos.intra_warp_unit_idx * elems_per_thread;

    let global_k = start / cmma_n + k;

    let (k_idx, k_in_bounds) = if check_k {
        let channel = global_k % dims.pad_channels;
        let kernel_x = global_k / dims.pad_channels % dims.pad_kw;
        let kernel_y = global_k / (dims.pad_channels * dims.pad_kw);
        let k_in_bounds =
            !check_k || (channel < weight.shape(2) && kernel_x < kernel_w && kernel_y < kernel_h);
        let idx =
            kernel_y * weight.stride(0) + kernel_x * weight.stride(1) + channel * weight.stride(2);
        (idx, k_in_bounds)
    } else {
        (global_k * weight.stride(2), true)
    };

    #[unroll]
    for n in range_stepped(0, elems_per_thread, vec) {
        let n = n + start;

        let global_n = (n % cmma_n) + pos.global_n;
        let n_in_bounds = !check_n || global_n < weight.shape(3);

        let idx = k_idx + global_n;

        let value = FMat::cast_from(weight[idx / vec]);
        let value = select(k_in_bounds && n_in_bounds, value, FMat::new(0.0));

        #[unroll]
        for i in 0..vec {
            tile[n + i] = value[i];
        }
    }
}

#[allow(clippy::too_many_arguments)]
pub(crate) fn can_do_implicit_gemm<R: JitRuntime, E: FloatElement>(
    batch_size: usize,
    in_channels: usize,
    out_channels: usize,
    kernel_size: [usize; 2],
    groups: usize,
    out_h: usize,
    out_w: usize,
    client: &ComputeClient<R::Server, R::Channel>,
) -> bool {
    let cmma_k = match (
        E::as_elem(),
        client
            .properties()
            .feature_enabled(Feature::Type(tf32::as_elem())),
    ) {
        (Elem::Float(FloatKind::F32), true) => 8,
        _ => 16,
    };

    let (in_channels, kernel_h, kernel_w) =
        padded_k(in_channels, kernel_size[0], kernel_size[1], cmma_k);
    let batch_size = padded_batch_size(batch_size, out_h, out_w);
    let out_channels = out_channels.div_ceil(16) * 16;

    let gemm_m = batch_size * out_h * out_w;
    let gemm_n = out_channels;
    let gemm_k = in_channels * kernel_h * kernel_w;

    let size = find_cmma_size::<R, E>(client, gemm_m as u32, gemm_k as u32, gemm_n as u32);

    if let Some((cmma_m, cmma_k, cmma_n)) = size {
        let warps_per_cube = 8;

        let smem_size = ((cmma_m + cmma_n) * cmma_k * warps_per_cube) as usize * size_of::<f16>();
        let topology = client.properties().hardware_properties();
        let not_intel = topology.plane_size_min >= 32;

        <R::Compiler as Compiler>::max_shared_memory_size() >= smem_size && groups == 1 && not_intel
    } else {
        false
    }
}

fn padded_k(
    in_channels: usize,
    kernel_h: usize,
    kernel_w: usize,
    target: usize,
) -> (usize, usize, usize) {
    if in_channels * kernel_h * kernel_w % target == 0 {
        return (in_channels, kernel_h, kernel_w);
    }
    let kernel_h = kernel_h.next_power_of_two();
    let target = target.div_ceil(kernel_h);
    if in_channels * kernel_w % target == 0 {
        return (in_channels, kernel_h, kernel_w);
    }
    let kernel_w = kernel_w.next_power_of_two();
    let target = target.div_ceil(kernel_w);
    if in_channels % target == 0 {
        return (in_channels, kernel_h, kernel_w);
    }
    let in_channels = in_channels.div_ceil(target) * target;
    (in_channels, kernel_h, kernel_w)
}

fn padded_batch_size(batch_size: usize, out_h: usize, out_w: usize) -> usize {
    let out_size = out_h * out_w;
    let target = if out_size.is_power_of_two() || out_size % 16 == 0 {
        (16usize).div_ceil(out_size)
    } else {
        16
    };
    batch_size.div_ceil(target) * target
}

fn find_cmma_size<R: JitRuntime, F: Float>(
    client: &ComputeClient<R::Server, R::Channel>,
    gemm_m: u32,
    gemm_k: u32,
    gemm_n: u32,
) -> Option<(u32, u32, u32)> {
    supported_cmma_sizes::<R, F>(client)
        .into_iter()
        .find(|(m, k, n)| {
            gemm_m % *m as u32 == 0 && gemm_k % *k as u32 == 0 && gemm_n % *n as u32 == 0
        })
        .map(|(m, k, n)| (m as u32, n as u32, k as u32))
}

fn supported_cmma_sizes<R: JitRuntime, F: Float>(
    client: &ComputeClient<R::Server, R::Channel>,
) -> Vec<(u8, u8, u8)> {
    let (requested_sizes, matrix_elem) = match (
        F::as_elem(),
        client
            .properties()
            .feature_enabled(Feature::Type(tf32::as_elem())),
    ) {
        (Elem::Float(FloatKind::F32), true) => (vec![(16, 8, 16)], tf32::as_elem()),
        _ => (vec![(16, 16, 16), (32, 16, 8), (8, 16, 32)], f16::as_elem()),
    };

    requested_sizes
        .iter()
        .copied()
        .filter(|(m, k, n)| {
            client.properties().feature_enabled(Feature::Cmma {
                a: matrix_elem,
                b: matrix_elem,
                c: F::as_elem(),
                m: *m,
                k: *k,
                n: *n,
            })
        })
        .collect()
}<|MERGE_RESOLUTION|>--- conflicted
+++ resolved
@@ -34,10 +34,7 @@
     weight: JitTensor<R>,
     bias: Option<JitTensor<R>>,
     options: ConvOptions<2>,
-<<<<<<< HEAD
 ) -> JitTensor<R> {
-=======
-) -> JitTensor<R, F> {
     let is_tf32 = F::as_elem() == Elem::Float(FloatKind::F32)
         && input
             .client
@@ -46,7 +43,6 @@
 
     let k_target = if is_tf32 { 8 } else { 16 };
 
->>>>>>> f64914b3
     let [batch_size, in_channels, height, width] = input.shape.dims();
     let [out_channels, _, kernel_h, kernel_w] = weight.shape.dims();
     let (pad_in_channels, pad_kh, pad_kw) = padded_k(in_channels, kernel_h, kernel_w, k_target);
@@ -88,13 +84,8 @@
         );
     }
 
-<<<<<<< HEAD
     let input = into_contiguous(permute::<R, F>(input, &[0, 2, 3, 1]));
-    let weight = into_contiguous(permute::<R, F>(weight, &[0, 2, 3, 1]));
-=======
-    let input = into_contiguous(permute(input, &[0, 2, 3, 1]));
-    let weight = into_contiguous(permute(weight, &[2, 3, 1, 0]));
->>>>>>> f64914b3
+    let weight = into_contiguous(permute::<R, F>(weight, &[2, 3, 1, 0]));
 
     let out_shape = Shape::new([padded_batch_size, out_h, out_w, padded_out_channels]);
     let out = empty_device::<R, F>(input.client.clone(), input.device.clone(), out_shape);
@@ -129,22 +120,16 @@
         find_common_vec(out_channels, weight_elems_per_thread, supported_vecs);
 
     let has_bias = bias.is_some();
-<<<<<<< HEAD
-    let bias = bias.unwrap_or_else(|| {
-        zeros_device::<R, F>(input.client.clone(), input.device.clone(), Shape::new([1]))
-    });
-=======
     let bias = match bias {
         Some(bias) if out_channels == padded_out_channels => bias,
         Some(bias) => {
             let shape = Shape::new([padded_out_channels]);
-            let padded_bias = zeros_device(bias.client.clone(), bias.device.clone(), shape);
+            let padded_bias = zeros_device::<R, F>(bias.client.clone(), bias.device.clone(), shape);
             #[allow(clippy::single_range_in_vec_init)]
-            slice_assign(padded_bias, &[0..out_channels], bias)
+            slice_assign::<R, F>(padded_bias, &[0..out_channels], bias)
         }
-        None => empty_device(input.client.clone(), input.device.clone(), Shape::new([1])),
-    };
->>>>>>> f64914b3
+        None => empty_device::<R, F>(input.client.clone(), input.device.clone(), Shape::new([1])),
+    };
 
     let settings = GemmSettings {
         cmma_m,
