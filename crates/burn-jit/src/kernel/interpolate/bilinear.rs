use cubecl::{calculate_cube_count_elemwise, prelude::*};

use crate::{tensor::JitTensor, FloatElement, JitRuntime};

#[cube(launch)]
fn interpolate_bilinear_kernel<F: Float>(input: &Tensor<F>, output: &mut Tensor<F>) {
    if ABSOLUTE_POS >= output.len() {
        return;
    }

    let batch = ABSOLUTE_POS / output.stride(0) % output.shape(0);
    let channel = ABSOLUTE_POS / output.stride(1) % output.shape(1);
    let y = ABSOLUTE_POS / output.stride(2) % output.shape(2);
    let x = ABSOLUTE_POS / output.stride(3) % output.shape(3);

    let numerator = F::cast_from(input.shape(2) - 1);
    let denominator = F::cast_from(Max::max(output.shape(2) - 1, 1));
    let factor = F::cast_from(y);

    let frac = factor * (numerator / denominator);

    let v0 = Floor::floor(frac);
    let v1: F = Ceil::ceil(frac);
    let yw = frac - v0;
    let yw_ = F::new(1.0) - yw;
    let y0_ok = v0 >= F::new(0.0);
    let y0 = u32::cast_from(v0);
    let y1 = u32::cast_from(v1);

    let numerator = F::cast_from(input.shape(3) - 1);
    let denominator = F::cast_from(Max::max(output.shape(3) - 1, 1));
    let factor = F::cast_from(x);
    let frac = factor * (numerator / denominator);
    let v0 = Floor::floor(frac);
    let v1: F = Ceil::ceil(frac);
    let xw = frac - v0;
    let xw_ = F::new(1.0) - xw;
    let x0_ok = v0 >= F::new(0.0);
    let x0 = u32::cast_from(v0);
    let x1 = u32::cast_from(v1);

    let index_base = batch * input.stride(0) + channel * input.stride(1);

    let in_stride_y = input.stride(2);
    let in_stride_x = input.stride(3);

    let y0_stride = y0 * in_stride_y;
    let y1_stride = y1 * in_stride_y;
    let x0_stride = x0 * in_stride_x;
    let x1_stride = x1 * in_stride_x;

    let height = input.shape(2);
    let width = input.shape(3);

    let y1_ok = y1 < height;
    let x1_ok = x1 < width;

    let p_a = select(
        x0_ok && y0_ok,
        input[index_base + y0_stride + x0_stride] * xw_ * yw_,
        F::new(0.0),
    );
    let p_b = select(
        x1_ok && y0_ok,
        input[index_base + y0_stride + x1_stride] * xw * yw_,
        F::new(0.0),
    );
    let p_c = select(
        x0_ok && y1_ok,
        input[index_base + y1_stride + x0_stride] * xw_ * yw,
        F::new(0.0),
    );
    let p_d = select(
        x1_ok && y1_ok,
        input[index_base + y1_stride + x1_stride] * xw * yw,
        F::new(0.0),
    );

    output[ABSOLUTE_POS] = p_a + p_b + p_c + p_d;
}

pub(crate) fn interpolate_bilinear_launch<R: JitRuntime, F: FloatElement>(
    input: JitTensor<R>,
    output: JitTensor<R>,
) -> JitTensor<R> {
    let cube_dim = CubeDim::default();
    let cube_count = calculate_cube_count_elemwise(output.shape.num_elements(), cube_dim);

    interpolate_bilinear_kernel::launch::<F, R>(
        &input.client,
        cube_count,
        cube_dim,
<<<<<<< HEAD
        input.as_tensor_arg(1),
        output.as_tensor_arg(1),
=======
        input.as_tensor_arg::<F>(1),
        output.as_tensor_arg::<F>(1),
>>>>>>> 8b3b0dfb
    );

    output
}<|MERGE_RESOLUTION|>--- conflicted
+++ resolved
@@ -90,13 +90,8 @@
         &input.client,
         cube_count,
         cube_dim,
-<<<<<<< HEAD
-        input.as_tensor_arg(1),
-        output.as_tensor_arg(1),
-=======
         input.as_tensor_arg::<F>(1),
         output.as_tensor_arg::<F>(1),
->>>>>>> 8b3b0dfb
     );
 
     output
