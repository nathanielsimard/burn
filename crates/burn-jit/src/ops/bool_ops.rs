use crate::{kernel, JitBackend, Runtime};
use burn_tensor::ops::{BoolTensor, Device, FloatTensor, IntTensor};
use burn_tensor::Reader;
use burn_tensor::{ops::BoolTensorOps, Data, Shape};
use std::ops::Range;

use super::{expand, permute};

impl<R: Runtime> BoolTensorOps<Self> for JitBackend<R> {
    fn bool_empty<const D: usize>(shape: Shape<D>, device: &Device<Self>) -> BoolTensor<Self, D> {
        super::empty(shape, device)
    }

    fn bool_shape<const D: usize>(tensor: &BoolTensor<Self, D>) -> Shape<D> {
        tensor.shape.clone()
    }

    fn bool_into_data<const D: usize>(tensor: BoolTensor<Self, D>) -> Reader<Data<bool, D>> {
        super::bool_into_data(tensor)
    }

    fn bool_from_data<const D: usize>(
        data: Data<bool, D>,
        device: &Device<Self>,
    ) -> BoolTensor<Self, D> {
        let data: Data<u32, D> = Data::new(
            data.value
                .into_iter()
                .map(|c| match c {
                    true => 1,
                    false => 0,
                })
                .collect(),
            data.shape,
        );
        super::from_data(data, device)
    }

    fn bool_into_int<const D: usize>(tensor: BoolTensor<Self, D>) -> IntTensor<Self, D> {
        kernel::bool_cast(tensor)
    }

    fn bool_device<const D: usize>(tensor: &BoolTensor<Self, D>) -> Device<Self> {
        tensor.device.clone()
    }

    fn bool_to_device<const D: usize>(
        tensor: BoolTensor<Self, D>,
        device: &Device<Self>,
    ) -> BoolTensor<Self, D> {
        super::to_device(tensor, device)
    }

    fn bool_reshape<const D1: usize, const D2: usize>(
        tensor: BoolTensor<Self, D1>,
        shape: Shape<D2>,
    ) -> BoolTensor<Self, D2> {
        super::reshape(tensor, shape)
    }

    fn bool_slice<const D1: usize, const D2: usize>(
        tensor: BoolTensor<Self, D1>,
        ranges: [Range<usize>; D2],
    ) -> BoolTensor<Self, D1> {
        kernel::slice(tensor, ranges)
    }

    fn bool_slice_assign<const D1: usize, const D2: usize>(
        tensor: BoolTensor<Self, D1>,
        ranges: [Range<usize>; D2],
        value: BoolTensor<Self, D1>,
    ) -> BoolTensor<Self, D1> {
        kernel::slice_assign(tensor, ranges, value)
    }

    fn bool_equal<const D: usize>(
        lhs: BoolTensor<Self, D>,
        rhs: BoolTensor<Self, D>,
    ) -> BoolTensor<Self, D> {
        kernel::equal(lhs, rhs)
    }

    fn bool_not<const D: usize>(tensor: BoolTensor<Self, D>) -> BoolTensor<Self, D> {
        kernel::equal_elem(tensor, 0)
    }

    fn bool_into_float<const D: usize>(tensor: BoolTensor<Self, D>) -> FloatTensor<Self, D> {
        kernel::bool_cast(tensor)
    }

    fn bool_swap_dims<const D: usize>(
        mut tensor: BoolTensor<Self, D>,
        dim1: usize,
        dim2: usize,
    ) -> BoolTensor<Self, D> {
        tensor.strides.swap(dim1, dim2);
        tensor.shape.dims.swap(dim1, dim2);

        tensor
    }

    fn bool_repeat<const D: usize>(
        tensor: BoolTensor<Self, D>,
        dim: usize,
        times: usize,
    ) -> BoolTensor<Self, D> {
        kernel::repeat(tensor, dim, times)
    }

    fn bool_permute<const D: usize>(
        tensor: BoolTensor<Self, D>,
        axes: [usize; D],
    ) -> BoolTensor<Self, D> {
        permute(tensor, axes)
    }

<<<<<<< HEAD
    fn bool_expand<const D1: usize, const D2: usize>(
        tensor: BoolTensor<Self, D1>,
        shape: Shape<D2>,
    ) -> BoolTensor<Self, D2> {
        expand(tensor, shape)
=======
    fn bool_flip<const D: usize>(
        tensor: BoolTensor<Self, D>,
        axes: &[usize],
    ) -> BoolTensor<Self, D> {
        kernel::flip(tensor, axes)
>>>>>>> dc45cf17
    }
}<|MERGE_RESOLUTION|>--- conflicted
+++ resolved
@@ -114,18 +114,17 @@
         permute(tensor, axes)
     }
 
-<<<<<<< HEAD
     fn bool_expand<const D1: usize, const D2: usize>(
         tensor: BoolTensor<Self, D1>,
         shape: Shape<D2>,
     ) -> BoolTensor<Self, D2> {
         expand(tensor, shape)
-=======
+    }
+
     fn bool_flip<const D: usize>(
         tensor: BoolTensor<Self, D>,
         axes: &[usize],
     ) -> BoolTensor<Self, D> {
         kernel::flip(tensor, axes)
->>>>>>> dc45cf17
     }
 }