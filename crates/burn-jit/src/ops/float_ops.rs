use super::{numeric, permute};
use crate::codegen::dialect::gpu::{BinaryOperator, Elem, Operator, Scope, UnaryOperator};
use crate::kernel::matmul::{matmul, MatmulStrategy};
use crate::kernel::prng::{random_bernoulli, random_normal, random_uniform};
use crate::kernel::{self, reduce};
use crate::tensor::{DynJitTensor, ElemKind, JitTensor};
use crate::Runtime;
use crate::{unary, JitBackend};
use burn_tensor::backend::Backend;
use burn_tensor::ops::{
    BoolTensor, Device, FloatElem, FloatTensor, FullPrecisionBackend, IntTensor,
};
use burn_tensor::{ops::FloatTensorOps, Data, Distribution, Shape};
use burn_tensor::{ElementConversion, Reader};
use std::ops::Range;

impl<R: Runtime> FloatTensorOps<Self> for JitBackend<R> {
    fn float_from_dyn<const D: usize>(
        dyn_tensor: <Self as Backend>::DynTensorPrimitive,
    ) -> FloatTensor<Self, D> {
        dyn_tensor.into()
    }

    fn float_into_dyn<const D: usize>(
        tensor: FloatTensor<Self, D>,
    ) -> <Self as Backend>::DynTensorPrimitive {
        DynJitTensor::from_jit_tensor(tensor, ElemKind::Float)
    }

    fn float_from_data<const D: usize>(
        data: Data<FloatElem<Self>, D>,
        device: &Device<Self>,
    ) -> FloatTensor<Self, D> {
        super::from_data(data, device)
    }

    fn float_into_data<const D: usize>(
        tensor: FloatTensor<Self, D>,
    ) -> Reader<Data<FloatElem<Self>, D>> {
        super::into_data(tensor)
    }

    fn float_random<const D: usize>(
        shape: Shape<D>,
        distribution: Distribution,
        device: &Device<Self>,
    ) -> FloatTensor<Self, D> {
        match distribution {
            Distribution::Default => random_uniform(shape, device, 0.elem(), 1.elem()),
            Distribution::Uniform(low, high) => {
                random_uniform(shape, device, low.elem(), high.elem())
            }
            Distribution::Bernoulli(prob) => random_bernoulli(shape, device, prob.elem()),
            Distribution::Normal(mean, std) => {
                random_normal(shape, device, mean.elem(), std.elem())
            }
        }
    }

    fn float_zeros<const D: usize>(shape: Shape<D>, device: &Device<Self>) -> FloatTensor<Self, D> {
        numeric::zeros(shape, device)
    }

    fn float_ones<const D: usize>(shape: Shape<D>, device: &Device<Self>) -> FloatTensor<Self, D> {
        numeric::ones(shape, device)
    }

    fn float_full<const D: usize>(
        shape: Shape<D>,
        fill_value: FloatElem<Self>,
        device: &R::Device,
    ) -> FloatTensor<Self, D> {
        numeric::full(shape, device, fill_value)
    }

    fn float_shape<const D: usize>(tensor: &FloatTensor<Self, D>) -> Shape<D> {
        tensor.shape.clone()
    }

    fn float_device<const D: usize>(tensor: &FloatTensor<Self, D>) -> Device<Self> {
        tensor.device.clone()
    }

    fn float_to_device<const D: usize>(
        tensor: FloatTensor<Self, D>,
        device: &Device<Self>,
    ) -> FloatTensor<Self, D> {
        super::to_device(tensor, device)
    }

    fn float_into_int<const D: usize>(tensor: FloatTensor<Self, D>) -> IntTensor<Self, D> {
        kernel::cast(tensor)
    }

    fn float_empty<const D: usize>(shape: Shape<D>, device: &Device<Self>) -> FloatTensor<Self, D> {
        super::empty(shape, device)
    }

    fn float_repeat<const D: usize>(
        tensor: FloatTensor<Self, D>,
        dim: usize,
        times: usize,
    ) -> FloatTensor<Self, D> {
        kernel::repeat(tensor, dim, times)
    }

    fn float_add<const D: usize>(
        lhs: FloatTensor<Self, D>,
        rhs: FloatTensor<Self, D>,
    ) -> FloatTensor<Self, D> {
        numeric::add(lhs, rhs)
    }

    fn float_add_scalar<const D: usize>(
        lhs: FloatTensor<Self, D>,
        rhs: FloatElem<Self>,
    ) -> FloatTensor<Self, D> {
        numeric::add_scalar(lhs, rhs)
    }

    fn float_clamp<const D: usize>(
        tensor: FloatTensor<Self, D>,
        min: FloatElem<Self>,
        max: FloatElem<Self>,
    ) -> FloatTensor<Self, D> {
        kernel::clamp(tensor, min, max)
    }

    fn float_sub<const D: usize>(
        lhs: FloatTensor<Self, D>,
        rhs: FloatTensor<Self, D>,
    ) -> FloatTensor<Self, D> {
        numeric::sub(lhs, rhs)
    }

    fn float_sub_scalar<const D: usize>(
        lhs: FloatTensor<Self, D>,
        rhs: FloatElem<Self>,
    ) -> FloatTensor<Self, D> {
        numeric::sub_scalar(lhs, rhs)
    }

    fn float_mul<const D: usize>(
        lhs: FloatTensor<Self, D>,
        rhs: FloatTensor<Self, D>,
    ) -> FloatTensor<Self, D> {
        numeric::mul(lhs, rhs)
    }

    fn float_mul_scalar<const D: usize>(
        lhs: FloatTensor<Self, D>,
        rhs: FloatElem<Self>,
    ) -> FloatTensor<Self, D> {
        numeric::mul_scalar(lhs, rhs)
    }

    fn float_div<const D: usize>(
        lhs: FloatTensor<Self, D>,
        rhs: FloatTensor<Self, D>,
    ) -> FloatTensor<Self, D> {
        numeric::div(lhs, rhs)
    }

    fn float_div_scalar<const D: usize>(
        lhs: FloatTensor<Self, D>,
        rhs: FloatElem<Self>,
    ) -> FloatTensor<Self, D> {
        numeric::div_scalar(lhs, rhs)
    }

    fn float_matmul<const D: usize>(
        lhs: FloatTensor<Self, D>,
        rhs: FloatTensor<Self, D>,
    ) -> FloatTensor<Self, D> {
        matmul(lhs, rhs, MatmulStrategy::default())
    }

    fn float_recip<const D: usize>(tensor: FloatTensor<Self, D>) -> FloatTensor<Self, D> {
        unary!(
            operation: |scope: &mut Scope, elem: Elem| Operator::Recip(UnaryOperator {
                input: scope.read_array(0, elem),
                out: scope.create_local(elem),
            }),
            runtime: R,
            input: tensor,
            elem: FloatElem<Self>
        )
    }

    fn float_swap_dims<const D: usize>(
        tensor: FloatTensor<Self, D>,
        dim1: usize,
        dim2: usize,
    ) -> FloatTensor<Self, D> {
        super::swap_dims(tensor, dim1, dim2)
    }

    fn float_permute<const D: usize>(
        tensor: FloatTensor<Self, D>,
        axes: [usize; D],
    ) -> FloatTensor<Self, D> {
        permute(tensor, axes)
    }

    fn float_reshape<const D1: usize, const D2: usize>(
        tensor: FloatTensor<Self, D1>,
        shape: Shape<D2>,
    ) -> FloatTensor<Self, D2> {
        super::reshape(tensor, shape)
    }

    fn float_gather<const D: usize>(
        dim: usize,
        tensor: FloatTensor<Self, D>,
        indices: IntTensor<Self, D>,
    ) -> FloatTensor<Self, D> {
        kernel::gather(dim, tensor, indices)
    }

    fn float_scatter<const D: usize>(
        dim: usize,
        tensor: FloatTensor<Self, D>,
        indices: IntTensor<Self, D>,
        value: FloatTensor<Self, D>,
    ) -> FloatTensor<Self, D> {
        kernel::scatter(dim, tensor, indices, value)
    }

    fn float_select<const D: usize>(
        tensor: FloatTensor<Self, D>,
        dim: usize,
        indices: IntTensor<Self, 1>,
    ) -> FloatTensor<Self, D> {
        kernel::select(tensor, dim, indices)
    }

    fn float_select_assign<const D: usize>(
        tensor: FloatTensor<Self, D>,
        dim: usize,
        indices: IntTensor<Self, 1>,
        value: FloatTensor<Self, D>,
    ) -> FloatTensor<Self, D> {
        kernel::select_assign(tensor, dim, indices, value)
    }

    fn float_slice<const D1: usize, const D2: usize>(
        tensor: FloatTensor<Self, D1>,
        ranges: [Range<usize>; D2],
    ) -> FloatTensor<Self, D1> {
        kernel::slice(tensor, ranges)
    }

    fn float_slice_assign<const D1: usize, const D2: usize>(
        tensor: FloatTensor<Self, D1>,
        ranges: [Range<usize>; D2],
        value: FloatTensor<Self, D1>,
    ) -> FloatTensor<Self, D1> {
        kernel::slice_assign(tensor, ranges, value)
    }

    fn float_mask_where<const D: usize>(
        tensor: FloatTensor<Self, D>,
        mask: BoolTensor<Self, D>,
        value: FloatTensor<Self, D>,
    ) -> FloatTensor<Self, D> {
        kernel::mask_where_auto(tensor, mask, value)
    }

    fn float_mask_fill<const D: usize>(
        tensor: FloatTensor<Self, D>,
        mask: BoolTensor<Self, D>,
        value: FloatElem<Self>,
    ) -> FloatTensor<Self, D> {
        kernel::mask_fill_auto(tensor, mask, value)
    }

    fn float_equal<const D: usize>(
        lhs: FloatTensor<Self, D>,
        rhs: FloatTensor<Self, D>,
    ) -> BoolTensor<Self, D> {
        kernel::equal(lhs, rhs)
    }

    fn float_equal_elem<const D: usize>(
        lhs: FloatTensor<Self, D>,
        rhs: FloatElem<Self>,
    ) -> BoolTensor<Self, D> {
        kernel::equal_elem(lhs, rhs)
    }

    fn float_greater<const D: usize>(
        lhs: FloatTensor<Self, D>,
        rhs: FloatTensor<Self, D>,
    ) -> BoolTensor<Self, D> {
        kernel::greater(lhs, rhs)
    }

    fn float_greater_elem<const D: usize>(
        lhs: FloatTensor<Self, D>,
        rhs: FloatElem<Self>,
    ) -> BoolTensor<Self, D> {
        kernel::greater_elem(lhs, rhs)
    }

    fn float_greater_equal<const D: usize>(
        lhs: FloatTensor<Self, D>,
        rhs: FloatTensor<Self, D>,
    ) -> BoolTensor<Self, D> {
        kernel::greater_equal(lhs, rhs)
    }

    fn float_greater_equal_elem<const D: usize>(
        lhs: FloatTensor<Self, D>,
        rhs: FloatElem<Self>,
    ) -> BoolTensor<Self, D> {
        kernel::greater_equal_elem(lhs, rhs)
    }

    fn float_lower<const D: usize>(
        lhs: FloatTensor<Self, D>,
        rhs: FloatTensor<Self, D>,
    ) -> BoolTensor<Self, D> {
        kernel::lower(lhs, rhs)
    }

    fn float_lower_elem<const D: usize>(
        lhs: FloatTensor<Self, D>,
        rhs: FloatElem<Self>,
    ) -> BoolTensor<Self, D> {
        kernel::lower_elem(lhs, rhs)
    }

    fn float_lower_equal<const D: usize>(
        lhs: FloatTensor<Self, D>,
        rhs: FloatTensor<Self, D>,
    ) -> BoolTensor<Self, D> {
        kernel::lower_equal(lhs, rhs)
    }

    fn float_lower_equal_elem<const D: usize>(
        lhs: FloatTensor<Self, D>,
        rhs: FloatElem<Self>,
    ) -> BoolTensor<Self, D> {
        kernel::lower_equal_elem(lhs, rhs)
    }

    fn float_sum<const D: usize>(tensor: FloatTensor<Self, D>) -> FloatTensor<Self, 1> {
        reduce::sum(tensor, Default::default())
    }

    fn float_sum_dim<const D: usize>(
        tensor: FloatTensor<Self, D>,
        dim: usize,
    ) -> FloatTensor<Self, D> {
        reduce::sum_dim(tensor, dim, Default::default())
    }

    fn float_mean_dim<const D: usize>(
        tensor: FloatTensor<Self, D>,
        dim: usize,
    ) -> FloatTensor<Self, D> {
        reduce::mean_dim(tensor, dim, Default::default())
    }

    fn float_prod<const D: usize>(tensor: FloatTensor<Self, D>) -> FloatTensor<Self, 1> {
        reduce::prod(tensor, Default::default())
    }

    fn float_prod_dim<const D: usize>(
        tensor: FloatTensor<Self, D>,
        dim: usize,
    ) -> FloatTensor<Self, D> {
        reduce::prod_dim(tensor, dim, Default::default())
    }

    fn float_to_full_precision<const D: usize>(
        tensor: &FloatTensor<Self, D>,
    ) -> FloatTensor<FullPrecisionBackend<Self>, D> {
        let tensor = kernel::cast::<R, FloatElem<Self>, f32, D>(tensor.clone());
        // The line bellow does the backend type cast.
        JitTensor::new(tensor.client, tensor.device, tensor.shape, tensor.handle)
    }

    fn float_from_full_precision<const D: usize>(
        tensor: FloatTensor<FullPrecisionBackend<Self>, D>,
    ) -> FloatTensor<Self, D> {
        let tensor = kernel::cast::<R::FullPrecisionRuntime, f32, FloatElem<Self>, D>(tensor);
        // The line bellow does the backend type cast.
        JitTensor::new(tensor.client, tensor.device, tensor.shape, tensor.handle)
    }

    fn float_exp<const D: usize>(tensor: FloatTensor<Self, D>) -> FloatTensor<Self, D> {
        unary!(
            operation: |scope: &mut Scope, elem: Elem| Operator::Exp(UnaryOperator {
                input: scope.read_array(0, elem),
                out: scope.create_local(elem),
            }),
            runtime: R,
            input: tensor,
            elem: FloatElem<Self>
        )
    }

    fn float_log<const D: usize>(tensor: FloatTensor<Self, D>) -> FloatTensor<Self, D> {
        unary!(
            operation: |scope: &mut Scope, elem: Elem| Operator::Log(UnaryOperator {
                input: scope.read_array(0, elem),
                out: scope.create_local(elem),
            }),
            runtime: R,
            input: tensor,
            elem: FloatElem<Self>
        )
    }

    fn float_log1p<const D: usize>(tensor: FloatTensor<Self, D>) -> FloatTensor<Self, D> {
        unary!(
            operation: |scope: &mut Scope, elem: Elem| Operator::Log1p(UnaryOperator {
                input: scope.read_array(0, elem),
                out: scope.create_local(elem),
            }),
            runtime: R,
            input: tensor,
            elem: FloatElem<Self>
        )
    }

    fn float_powf<const D: usize>(
        lhs: FloatTensor<Self, D>,
        rhs: FloatTensor<Self, D>,
    ) -> FloatTensor<Self, D> {
        numeric::pow(lhs, rhs)
    }

    fn float_powf_scalar<const D: usize>(
        lhs: FloatTensor<Self, D>,
        rhs: f32,
    ) -> FloatTensor<Self, D> {
        unary!(
            operation: |scope: &mut Scope, elem: Elem| Operator::Powf(BinaryOperator {
                lhs: scope.read_array(0, elem),
                rhs: scope.read_scalar(0, elem),
                out: scope.create_local(elem),
            }),
            runtime: R,
            input: lhs; rhs.elem(),
            elem: FloatElem<Self>
        )
    }

    fn float_sqrt<const D: usize>(tensor: FloatTensor<Self, D>) -> FloatTensor<Self, D> {
        unary!(
            operation: |scope: &mut Scope, elem: Elem| Operator::Sqrt(UnaryOperator {
                input: scope.read_array(0, elem),
                out: scope.create_local(elem),
            }),
            runtime: R,
            input: tensor,
            elem: FloatElem<Self>
        )
    }

    fn float_abs<const D: usize>(tensor: FloatTensor<Self, D>) -> FloatTensor<Self, D> {
        unary!(
            operation: |scope: &mut Scope, elem: Elem| Operator::Abs(UnaryOperator {
                input: scope.read_array(0, elem),
                out: scope.create_local(elem),
            }),
            runtime: R,
            input: tensor,
            elem: FloatElem<Self>
        )
    }

    fn float_cos<const D: usize>(tensor: FloatTensor<Self, D>) -> FloatTensor<Self, D> {
        unary!(
            operation: |scope: &mut Scope, elem: Elem| Operator::Cos(UnaryOperator {
                input: scope.read_array(0, elem),
                out: scope.create_local(elem),
            }),
            runtime: R,
            input: tensor,
            elem: FloatElem<Self>
        )
    }

    fn float_sin<const D: usize>(tensor: FloatTensor<Self, D>) -> FloatTensor<Self, D> {
        unary!(
            operation: |scope: &mut Scope, elem: Elem| Operator::Sin(UnaryOperator {
                input: scope.read_array(0, elem),
                out: scope.create_local(elem),
            }),
            runtime: R,
            input: tensor,
            elem: FloatElem<Self>
        )
    }

    fn float_tanh<const D: usize>(tensor: FloatTensor<Self, D>) -> FloatTensor<Self, D> {
        unary!(
            operation: |scope: &mut Scope, elem: Elem| Operator::Tanh(UnaryOperator {
                input: scope.read_array(0, elem),
                out: scope.create_local(elem),
            }),
            runtime: R,
            input: tensor,
            elem: FloatElem<Self>
        )
    }

    fn float_erf<const D: usize>(tensor: FloatTensor<Self, D>) -> FloatTensor<Self, D> {
        unary!(
            operation: |scope: &mut Scope, elem: Elem| Operator::Erf(UnaryOperator {
                input: scope.read_array(0, elem),
                out: scope.create_local(elem),
            }),
            runtime: R,
            input: tensor,
            elem: FloatElem<Self>
        )
    }

    fn float_argmax<const D: usize>(
        tensor: FloatTensor<Self, D>,
        dim: usize,
    ) -> IntTensor<Self, D> {
        reduce::argmax(tensor, dim, Default::default())
    }

    fn float_argmin<const D: usize>(
        tensor: FloatTensor<Self, D>,
        dim: usize,
    ) -> IntTensor<Self, D> {
        reduce::argmin(tensor, dim, Default::default())
    }
<<<<<<< HEAD
=======

    fn float_into_int<const D: usize>(tensor: FloatTensor<Self, D>) -> IntTensor<Self, D> {
        kernel::cast(tensor)
    }

    fn float_clamp<const D: usize>(
        tensor: FloatTensor<Self, D>,
        min: FloatElem<Self>,
        max: FloatElem<Self>,
    ) -> FloatTensor<Self, D> {
        kernel::clamp(tensor, min, max)
    }

    fn float_recip<const D: usize>(tensor: FloatTensor<Self, D>) -> FloatTensor<Self, D> {
        unary!(
            operation: |scope: &mut Scope, elem: Elem| Operator::Recip(UnaryOperator {
                input: scope.read_array(0, elem),
                out: scope.create_local(elem),
            }),
            runtime: R,
            input: tensor,
            elem: FloatElem<Self>
        )
    }

    fn float_repeat<const D: usize>(
        tensor: FloatTensor<Self, D>,
        dim: usize,
        times: usize,
    ) -> FloatTensor<Self, D> {
        kernel::repeat(tensor, dim, times)
    }

    fn float_powf<const D: usize>(
        lhs: FloatTensor<Self, D>,
        rhs: FloatTensor<Self, D>,
    ) -> FloatTensor<Self, D> {
        numeric::pow(lhs, rhs)
    }

    fn float_permute<const D: usize>(
        tensor: FloatTensor<Self, D>,
        axes: [usize; D],
    ) -> FloatTensor<Self, D> {
        permute(tensor, axes)
    }

    fn float_flip<const D: usize>(
        tensor: FloatTensor<Self, D>,
        axes: &[usize],
    ) -> FloatTensor<Self, D> {
        kernel::flip(tensor, axes)
    }
>>>>>>> 8911093b
}<|MERGE_RESOLUTION|>--- conflicted
+++ resolved
@@ -34,12 +34,6 @@
         super::from_data(data, device)
     }
 
-    fn float_into_data<const D: usize>(
-        tensor: FloatTensor<Self, D>,
-    ) -> Reader<Data<FloatElem<Self>, D>> {
-        super::into_data(tensor)
-    }
-
     fn float_random<const D: usize>(
         shape: Shape<D>,
         distribution: Distribution,
@@ -57,12 +51,47 @@
         }
     }
 
+    fn float_shape<const D: usize>(tensor: &FloatTensor<Self, D>) -> Shape<D> {
+        tensor.shape.clone()
+    }
+
+    fn float_into_data<const D: usize>(
+        tensor: FloatTensor<Self, D>,
+    ) -> Reader<Data<FloatElem<Self>, D>> {
+        super::into_data(tensor)
+    }
+
+    fn float_device<const D: usize>(tensor: &FloatTensor<Self, D>) -> Device<Self> {
+        tensor.device.clone()
+    }
+
+    fn float_to_device<const D: usize>(
+        tensor: FloatTensor<Self, D>,
+        device: &Device<Self>,
+    ) -> FloatTensor<Self, D> {
+        super::to_device(tensor, device)
+    }
+
+    fn float_empty<const D: usize>(shape: Shape<D>, device: &Device<Self>) -> FloatTensor<Self, D> {
+        super::empty(shape, device)
+    }
+
+    fn float_add<const D: usize>(
+        lhs: FloatTensor<Self, D>,
+        rhs: FloatTensor<Self, D>,
+    ) -> FloatTensor<Self, D> {
+        numeric::add(lhs, rhs)
+    }
+
+    fn float_add_scalar<const D: usize>(
+        lhs: FloatTensor<Self, D>,
+        rhs: FloatElem<Self>,
+    ) -> FloatTensor<Self, D> {
+        numeric::add_scalar(lhs, rhs)
+    }
+
     fn float_zeros<const D: usize>(shape: Shape<D>, device: &Device<Self>) -> FloatTensor<Self, D> {
         numeric::zeros(shape, device)
-    }
-
-    fn float_ones<const D: usize>(shape: Shape<D>, device: &Device<Self>) -> FloatTensor<Self, D> {
-        numeric::ones(shape, device)
     }
 
     fn float_full<const D: usize>(
@@ -73,57 +102,8 @@
         numeric::full(shape, device, fill_value)
     }
 
-    fn float_shape<const D: usize>(tensor: &FloatTensor<Self, D>) -> Shape<D> {
-        tensor.shape.clone()
-    }
-
-    fn float_device<const D: usize>(tensor: &FloatTensor<Self, D>) -> Device<Self> {
-        tensor.device.clone()
-    }
-
-    fn float_to_device<const D: usize>(
-        tensor: FloatTensor<Self, D>,
-        device: &Device<Self>,
-    ) -> FloatTensor<Self, D> {
-        super::to_device(tensor, device)
-    }
-
-    fn float_into_int<const D: usize>(tensor: FloatTensor<Self, D>) -> IntTensor<Self, D> {
-        kernel::cast(tensor)
-    }
-
-    fn float_empty<const D: usize>(shape: Shape<D>, device: &Device<Self>) -> FloatTensor<Self, D> {
-        super::empty(shape, device)
-    }
-
-    fn float_repeat<const D: usize>(
-        tensor: FloatTensor<Self, D>,
-        dim: usize,
-        times: usize,
-    ) -> FloatTensor<Self, D> {
-        kernel::repeat(tensor, dim, times)
-    }
-
-    fn float_add<const D: usize>(
-        lhs: FloatTensor<Self, D>,
-        rhs: FloatTensor<Self, D>,
-    ) -> FloatTensor<Self, D> {
-        numeric::add(lhs, rhs)
-    }
-
-    fn float_add_scalar<const D: usize>(
-        lhs: FloatTensor<Self, D>,
-        rhs: FloatElem<Self>,
-    ) -> FloatTensor<Self, D> {
-        numeric::add_scalar(lhs, rhs)
-    }
-
-    fn float_clamp<const D: usize>(
-        tensor: FloatTensor<Self, D>,
-        min: FloatElem<Self>,
-        max: FloatElem<Self>,
-    ) -> FloatTensor<Self, D> {
-        kernel::clamp(tensor, min, max)
+    fn float_ones<const D: usize>(shape: Shape<D>, device: &Device<Self>) -> FloatTensor<Self, D> {
+        numeric::ones(shape, device)
     }
 
     fn float_sub<const D: usize>(
@@ -173,18 +153,6 @@
         rhs: FloatTensor<Self, D>,
     ) -> FloatTensor<Self, D> {
         matmul(lhs, rhs, MatmulStrategy::default())
-    }
-
-    fn float_recip<const D: usize>(tensor: FloatTensor<Self, D>) -> FloatTensor<Self, D> {
-        unary!(
-            operation: |scope: &mut Scope, elem: Elem| Operator::Recip(UnaryOperator {
-                input: scope.read_array(0, elem),
-                out: scope.create_local(elem),
-            }),
-            runtime: R,
-            input: tensor,
-            elem: FloatElem<Self>
-        )
     }
 
     fn float_swap_dims<const D: usize>(
@@ -193,13 +161,6 @@
         dim2: usize,
     ) -> FloatTensor<Self, D> {
         super::swap_dims(tensor, dim1, dim2)
-    }
-
-    fn float_permute<const D: usize>(
-        tensor: FloatTensor<Self, D>,
-        axes: [usize; D],
-    ) -> FloatTensor<Self, D> {
-        permute(tensor, axes)
     }
 
     fn float_reshape<const D1: usize, const D2: usize>(
@@ -425,13 +386,6 @@
         )
     }
 
-    fn float_powf<const D: usize>(
-        lhs: FloatTensor<Self, D>,
-        rhs: FloatTensor<Self, D>,
-    ) -> FloatTensor<Self, D> {
-        numeric::pow(lhs, rhs)
-    }
-
     fn float_powf_scalar<const D: usize>(
         lhs: FloatTensor<Self, D>,
         rhs: f32,
@@ -533,8 +487,6 @@
     ) -> IntTensor<Self, D> {
         reduce::argmin(tensor, dim, Default::default())
     }
-<<<<<<< HEAD
-=======
 
     fn float_into_int<const D: usize>(tensor: FloatTensor<Self, D>) -> IntTensor<Self, D> {
         kernel::cast(tensor)
@@ -588,5 +540,4 @@
     ) -> FloatTensor<Self, D> {
         kernel::flip(tensor, axes)
     }
->>>>>>> 8911093b
 }