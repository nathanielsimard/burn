# Supported ONNX Operators

Note: some ONNX Ops listed below are pseudo Ops, such as `Linear`, `Conv1d`, `Conv2d` (or other with
1d, 2d suffixes used signify the dimensionality). These are not real ONNX Ops, but are used to
represent the corresponding Burn Op.

| ONNX OP                          | Import Support | Burn Support |
|----------------------------------|:--------------:|:------------:|
| [Abs][1]                         | ✅             | ✅           |
| [Acos][2]                        | ❌             | ❌           |
| [Acosh][3]                       | ❌             | ❌           |
| [Add][4]                         | ✅             | ✅           |
| [And][5]                         | ❌             | ❌           |
| [ArgMax][6]                      | ✅             | ✅           |
| [ArgMin][7]                      | ❌             | ❌           |
| [Asin][8]                        | ❌             | ❌           |
| [Asinh][9]                       | ❌             | ❌           |
| [Atan][10]                       | ❌             | ❌           |
| [Atanh][11]                      | ❌             | ❌           |
| [AveragePool1d][12]              | ✅             | ✅           |
| [AveragePool2d][12]              | ✅             | ✅           |
| [BatchNormalization][14]         | ✅             | ✅           |
| [Bernoulli][15]                  | ❌             | ❌           |
| [BitShift][16]                   | ❌             | ❌           |
| [BitwiseAnd][17]                 | ❌             | ❌           |
| [BitwiseNot][18]                 | ❌             | ❌           |
| [BitwiseOr][19]                  | ❌             | ❌           |
| [BitwiseXor][20]                 | ❌             | ❌           |
| [BlackmanWindow][21]             | ❌             | ❌           |
| [Cast][22]                       | ✅             | ✅           |
| [CastLike][23]                   | ❌             | ❌           |
| [Ceil][24]                       | ❌             | ❌           |
| [Celu][25]                       | ❌             | ❌           |
| [CenterCropPad][26]              | ❌             | ❌           |
| [Clip][27]                       | ✅             | ✅           |
| [Col2Im][28]                     | ❌             | ❌           |
| [Compress][29]                   | ❌             | ❌           |
| [Concat][30]                     | ✅             | ✅           |
| [ConcatFromSequence][31]         | ❌             | ❌           |
| [Constant][32]                   | ✅             | ✅           |
| [ConstantOfShape][33]            | ✅             | ✅           |
| [Conv1d][34]                     | ✅             | ✅           |
| [Conv2d][34]                     | ✅             | ✅           |
| [Conv3d][34]                     | ✅             | ✅           |
| [ConvInteger][37]                | ❌             | ❌           |
| [ConvTranspose1d][38]            | ✅             | ✅           |
| [ConvTranspose2d][38]            | ✅             | ✅           |
| [ConvTranspose3d][38]            | ✅             | ✅           |
| [Cos][39]                        | ✅             | ✅           |
| [Cosh][40]                       | ❌             | ❌           |
| [CumSum][41]                     | ❌             | ❌           |
| [DepthToSpace][42]               | ❌             | ❌           |
| [DequantizeLinear][43]           | ❌             | ❌           |
| [Det][44]                        | ❌             | ❌           |
| [DFT][45]                        | ❌             | ❌           |
| [Div][46]                        | ✅             | ✅           |
| [Dropout][47]                    | ✅             | ✅           |
| [DynamicQuantizeLinear][48]      | ❌             | ❌           |
| [Einsum][49]                     | ❌             | ❌           |
| [Elu][50]                        | ❌             | ❌           |
| [Equal][51]                      | ✅             | ✅           |
| [Erf][52]                        | ✅             | ✅           |
| [Exp][53]                        | ✅             | ✅           |
| [Expand][54]                     | ✅             | ✅           |
| [EyeLike][55]                    | ❌             | ❌           |
| [Flatten][56]                    | ✅             | ✅           |
<<<<<<< HEAD
| [Floor][57]                      | ❌             | ❌           |
=======
| [Floor][57]                      | ✅             | ✅           |
>>>>>>> 3c12f5e1
| [Gather][58]                     | ✅             | ✅           |
| [GatherElements][59]             | ✅             | ✅           |
| [GatherND][60]                   | ❌             | ❌           |
| [Gelu][61]                       | ✅             | ✅           |
| [Gemm][62]                       | ❌             | ❌           |
| [GlobalAveragePool][63]          | ✅             | ✅           |
| [GlobalLpPool][64]               | ❌             | ❌           |
| [GlobalMaxPool][65]              | ❌             | ❌           |
| [Greater][66]                    | ✅             | ✅           |
| [GreaterOrEqual][67]             | ✅             | ✅           |
| [GridSample][68]                 | ❌             | ❌           |
| [GroupNormalization][69]         | ❌             | ✅           |
| [GRU][70]                        | ❌             | ✅           |
| [HammingWindow][71]              | ❌             | ❌           |
| [HannWindow][72]                 | ❌             | ❌           |
| [Hardmax][73]                    | ❌             | ❌           |
| [HardSigmoid][74]                | ✅             | ✅           |
| [HardSwish][75]                  | ❌             | ❌           |
| [Identity][76]                   | ✅             | ✅           |
| [If][77]                         | ❌             | ✅           |
| [Im][78]                         | ❌             | ❌           |
| [InstanceNormalization][79]      | ❌             | ✅           |
| [IsInf][80]                      | ❌             | ❌           |
| [IsNaN][81]                      | ❌             | ❌           |
| [LayerNormalization][82]         | ✅             | ✅           |
| [LeakyRelu][83]                  | ✅             | ✅           |
| [Less][84]                       | ✅             | ✅           |
| [LessOrEqual][85]                | ✅             | ✅           |
| Linear                           | ✅             | ✅           |
| [Log][87]                        | ✅             | ✅           |
| [LogSoftmax][88]                 | ✅             | ✅           |
| [Loop][89]                       | ❌             | ❌           |
| [LpNormalization][90]            | ❌             | ❌           |
| [LpPool][91]                     | ❌             | ❌           |
| [LRN][92]                        | ❌             | ❌           |
| [LSTM][93]                       | ❌             | ✅           |
| [MatMul][94]                     | ✅             | ✅           |
| [MatMulInteger][95]              | ❌             | ✅           |
| [Max][96]                        | ✅             | ✅           |
| [MaxPool1d][97]                  | ✅             | ✅           |
| [MaxPool2d][98]                  | ✅             | ✅           |
| [MaxRoiPool][99]                 | ❌             | ❌           |
| [MaxUnpool][100]                 | ❌             | ❌           |
| [Mean][101]                      | ✅             | ✅           |
| [MeanVarianceNormalization][102] | ❌             | ❌           |
| [MelWeightMatrix][103]           | ❌             | ❌           |
| [Min][104]                       | ✅             | ✅           |
| [Mish][105]                      | ❌             | ❌           |
| [Mod][106]                       | ❌             | ❌           |
| [Mul][107]                       | ✅             | ✅           |
| [Multinomial][108]               | ❌             | ❌           |
| [Neg][109]                       | ✅             | ✅           |
| [NegativeLogLikelihoodLoss][110] | ❌             | ❌           |
| [NonMaxSuppression][112]         | ❌             | ❌           |
| [NonZero][113]                   | ❌             | ❌           |
| [Not][114]                       | ✅             | ✅           |
<<<<<<< HEAD
| [OneHot][115]                    | ✅             | ✅           |
=======
| [OneHot][115]                    | ❌             | ✅           |
>>>>>>> 3c12f5e1
| [Optional][116]                  | ❌             | ❌           |
| [OptionalGetElement][117]        | ❌             | ❌           |
| [OptionalHasElement][118]        | ❌             | ❌           |
| [Or][119]                        | ❌             | ❌           |
| [Pad][120]                       | ✅             | ✅           |
| [Pow][121]                       | ✅             | ✅           |
| [PRelu][122]                     | ✅             | ✅           |
| [QLinearConv][123]               | ❌             | ❌           |
| [QLinearMatMul][124]             | ❌             | ❌           |
| [QuantizeLinear][125]            | ❌             | ❌           |
| [RandomNormal][126]              | ✅             | ✅           |
| [RandomNormalLike][127]          | ✅             | ✅           |
| [RandomUniform][128]             | ✅             | ✅           |
| [RandomUniformLike][129]         | ✅             | ✅           |
| [Range][130]                     | ✅             | ✅           |
| [Reciprocal][131]                | ✅             | ✅           |
| [ReduceL][132]                   | ❌             | ❌           |
| [ReduceLogSum][133]              | ❌             | ❌           |
| [ReduceLogSumExp][134]           | ❌             | ❌           |
| [ReduceMax][135]                 | ✅             | ✅           |
| [ReduceMean][136]                | ✅             | ✅           |
| [ReduceMin][137]                 | ✅             | ✅           |
| [ReduceProd][138]                | ✅             | ✅           |
| [ReduceSum][139]                 | ✅             | ✅           |
| [ReduceSumSquare][140]           | ❌             | ❌           |
| [Relu][141]                      | ✅             | ✅           |
| [Reshape][142]                   | ✅             | ✅           |
| [Resize][143]                    | ✅             | ✅           |
| [ReverseSequence][144]           | ❌             | ❌           |
| [RNN][145]                       | ❌             | ✅           |
| [RoiAlign][146]                  | ❌             | ❌           |
| [Round][147]                     | ❌             | ❌           |
| [Scan][148]                      | ❌             | ❌           |
| [Scatter][149]                   | ❌             | ✅           |
| [ScatterElements][150]           | ❌             | ❌           |
| [ScatterND][151]                 | ❌             | ❌           |
| [Selu][152]                      | ❌             | ❌           |
| [SequenceAt][153]                | ❌             | ❌           |
| [SequenceConstruct][154]         | ❌             | ❌           |
| [SequenceEmpty][155]             | ❌             | ❌           |
| [SequenceErase][156]             | ❌             | ❌           |
| [SequenceInsert][157]            | ❌             | ❌           |
| [SequenceLength][158]            | ❌             | ❌           |
| [SequenceMap][159]               | ❌             | ❌           |
| [Shape][160]                     | ✅             | ✅           |
| [Shrink][161]                    | ❌             | ❌           |
| [Sigmoid][162]                   | ✅             | ✅           |
| [Sign][163]                      | ✅             | ✅           |
| [Sin][164]                       | ✅             | ✅           |
| [Sinh][165]                      | ❌             | ❌           |
| [Size][166]                      | ❌             | ❌           |
| [Slice][167]                     | ✅             | ✅           |
| [Softmax][168]                   | ✅             | ✅           |
| [SoftmaxCrossEntropyLoss][169]   | ❌             | ❌           |
| [Softplus][170]                  | ❌             | ❌           |
| [Softsign][171]                  | ❌             | ❌           |
| [SpaceToDepth][172]              | ❌             | ❌           |
| [Split][173]                     | ❌             | ❌           |
| [SplitToSequence][174]           | ❌             | ❌           |
| [Sqrt][175]                      | ✅             | ✅           |
| [Squeeze][176]                   | ✅             | ✅           |
| [STFT][177]                      | ❌             | ❌           |
| [StringNormalizer][178]          | ❌             | ❌           |
| [Sub][179]                       | ✅             | ✅           |
| [Sum][180]                       | ✅             | ✅           |
| [Tan][181]                       | ❌             | ❌           |
| [Tanh][182]                      | ✅             | ✅           |
| [TfIdfVectorizer][183]           | ❌             | ❌           |
| [ThresholdedRelu][184]           | ❌             | ❌           |
| [Tile][185]                      | ✅             | ✅           |
| [TopK][186]                      | ❌             | ✅           |
| [Transpose][187]                 | ✅             | ✅           |
| [Trilu][188]                     | ✅             | ✅           |
| [Unique][189]                    | ❌             | ❌           |
| [Upsample][190]                  | ❌             | ❌           |
| [Where][191]                     | ✅             | ✅           |
| [Xor][192]                       | ❌             | ❌           |
| [Unsqueeze][193]                 | ✅             | ✅           |

[1]: https://onnx.ai/onnx/operators/onnx__Abs.html "ONNX Abs"
[2]: https://onnx.ai/onnx/operators/onnx__Acos.html "ONNX Acos"
[3]: https://onnx.ai/onnx/operators/onnx__Acosh.html "ONNX Acosh"
[4]: https://onnx.ai/onnx/operators/onnx__Add.html "ONNX Add"
[5]: https://onnx.ai/onnx/operators/onnx__And.html "ONNX And"
[6]: https://onnx.ai/onnx/operators/onnx__ArgMax.html "ONNX ArgMax"
[7]: https://onnx.ai/onnx/operators/onnx__ArgMin.html "ONNX ArgMin"
[8]: https://onnx.ai/onnx/operators/onnx__Asin.html "ONNX Asin"
[9]: https://onnx.ai/onnx/operators/onnx__Asinh.html "ONNX Asinh"
[10]: https://onnx.ai/onnx/operators/onnx__Atan.html "ONNX Atan"
[11]: https://onnx.ai/onnx/operators/onnx__Atanh.html "ONNX Atanh"
[12]: https://onnx.ai/onnx/operators/onnx__AveragePool.html "ONNX AveragePool"
[14]: https://onnx.ai/onnx/operators/onnx__BatchNormalization.html "ONNX BatchNormalization"
[15]: https://onnx.ai/onnx/operators/onnx__Bernoulli.html "ONNX Bernoulli"
[16]: https://onnx.ai/onnx/operators/onnx__BitShift.html "ONNX BitShift"
[17]: https://onnx.ai/onnx/operators/onnx__BitwiseAnd.html "ONNX BitwiseAnd"
[18]: https://onnx.ai/onnx/operators/onnx__BitwiseNot.html "ONNX BitwiseNot"
[19]: https://onnx.ai/onnx/operators/onnx__BitwiseOr.html "ONNX BitwiseOr"
[20]: https://onnx.ai/onnx/operators/onnx__BitwiseXor.html "ONNX BitwiseXor"
[21]: https://onnx.ai/onnx/operators/onnx__BlackmanWindow.html "ONNX BlackmanWindow"
[22]: https://onnx.ai/onnx/operators/onnx__Cast.html "ONNX Cast"
[23]: https://onnx.ai/onnx/operators/onnx__CastLike.html "ONNX CastLike"
[24]: https://onnx.ai/onnx/operators/onnx__Ceil.html "ONNX Ceil"
[25]: https://onnx.ai/onnx/operators/onnx__Celu.html "ONNX Celu"
[26]: https://onnx.ai/onnx/operators/onnx__CenterCropPad.html "ONNX CenterCropPad"
[27]: https://onnx.ai/onnx/operators/onnx__Clip.html "ONNX Clip"
[28]: https://onnx.ai/onnx/operators/onnx__Col2Im.html "ONNX Col2Im"
[29]: https://onnx.ai/onnx/operators/onnx__Compress.html "ONNX Compress"
[30]: https://onnx.ai/onnx/operators/onnx__Concat.html "ONNX Concat"
[31]: https://onnx.ai/onnx/operators/onnx__ConcatFromSequence.html "ONNX ConcatFromSequence"
[32]: https://onnx.ai/onnx/operators/onnx__Constant.html "ONNX Constant"
[33]: https://onnx.ai/onnx/operators/onnx__ConstantOfShape.html "ONNX ConstantOfShape"
[34]: https://onnx.ai/onnx/operators/onnx__Conv.html "ONNX Conv"
[37]: https://onnx.ai/onnx/operators/onnx__ConvInteger.html "ONNX ConvInteger"
[38]: https://onnx.ai/onnx/operators/onnx__ConvTranspose.html "ONNX ConvTranspose"
[39]: https://onnx.ai/onnx/operators/onnx__Cos.html "ONNX Cos"
[40]: https://onnx.ai/onnx/operators/onnx__Cosh.html "ONNX Cosh"
[41]: https://onnx.ai/onnx/operators/onnx__CumSum.html "ONNX CumSum"
[42]: https://onnx.ai/onnx/operators/onnx__DepthToSpace.html "ONNX DepthToSpace"
[43]: https://onnx.ai/onnx/operators/onnx__DequantizeLinear.html "ONNX DequantizeLinear"
[44]: https://onnx.ai/onnx/operators/onnx__Det.html "ONNX Det"
[45]: https://onnx.ai/onnx/operators/onnx__DFT.html "ONNX DFT"
[46]: https://onnx.ai/onnx/operators/onnx__Div.html "ONNX Div"
[47]: https://onnx.ai/onnx/operators/onnx__Dropout.html "ONNX Dropout"
[48]: https://onnx.ai/onnx/operators/onnx__DynamicQuantizeLinear.html "ONNX DynamicQuantizeLinear"
[49]: https://onnx.ai/onnx/operators/onnx__Einsum.html "ONNX Einsum"
[50]: https://onnx.ai/onnx/operators/onnx__Elu.html "ONNX Elu"
[51]: https://onnx.ai/onnx/operators/onnx__Equal.html "ONNX Equal"
[52]: https://onnx.ai/onnx/operators/onnx__Erf.html "ONNX Erf"
[53]: https://onnx.ai/onnx/operators/onnx__Exp.html "ONNX Exp"
[54]: https://onnx.ai/onnx/operators/onnx__Expand.html "ONNX Expand"
[55]: https://onnx.ai/onnx/operators/onnx__EyeLike.html "ONNX EyeLike"
[56]: https://onnx.ai/onnx/operators/onnx__Flatten.html "ONNX Flatten"
[57]: https://onnx.ai/onnx/operators/onnx__Floor.html "ONNX Floor"
[58]: https://onnx.ai/onnx/operators/onnx__Gather.html "ONNX Gather"
[59]: https://onnx.ai/onnx/operators/onnx__GatherElements.html "ONNX GatherElements"
[60]: https://onnx.ai/onnx/operators/onnx__GatherND.html "ONNX GatherND"
[61]: https://onnx.ai/onnx/operators/onnx__Gelu.html "ONNX Gelu"
[62]: https://onnx.ai/onnx/operators/onnx__Gemm.html "ONNX Gemm (Linear Layer)"
[63]: https://onnx.ai/onnx/operators/onnx__GlobalAveragePool.html "ONNX GlobalAveragePool"
[64]: https://onnx.ai/onnx/operators/onnx__GlobalLpPool.html "ONNX GlobalLpPool"
[65]: https://onnx.ai/onnx/operators/onnx__GlobalMaxPool.html "ONNX GlobalMaxPool"
[66]: https://onnx.ai/onnx/operators/onnx__Greater.html "ONNX Greater"
[67]: https://onnx.ai/onnx/operators/onnx__GreaterOrEqual.html "ONNX GreaterOrEqual"
[68]: https://onnx.ai/onnx/operators/onnx__GridSample.html "ONNX GridSample"
[69]: https://onnx.ai/onnx/operators/onnx__GroupNormalization.html "ONNX GroupNormalization"
[70]: https://onnx.ai/onnx/operators/onnx__GRU.html "ONNX GRU"
[71]: https://onnx.ai/onnx/operators/onnx__HammingWindow.html "ONNX HammingWindow"
[72]: https://onnx.ai/onnx/operators/onnx__HannWindow.html "ONNX HannWindow"
[73]: https://onnx.ai/onnx/operators/onnx__Hardmax.html "ONNX Hardmax"
[74]: https://onnx.ai/onnx/operators/onnx__HardSigmoid.html "ONNX HardSigmoid"
[75]: https://onnx.ai/onnx/operators/onnx__HardSwish.html "ONNX HardSwish"
[76]: https://onnx.ai/onnx/operators/onnx__Identity.html "ONNX Identity"
[77]: https://onnx.ai/onnx/operators/onnx__If.html "ONNX If"
[78]: https://onnx.ai/onnx/operators/onnx__Im.html "ONNX Im"
[79]: https://onnx.ai/onnx/operators/onnx__InstanceNormalization.html "ONNX InstanceNormalization"
[80]: https://onnx.ai/onnx/operators/onnx__IsInf.html "ONNX IsInf"
[81]: https://onnx.ai/onnx/operators/onnx__IsNaN.html "ONNX IsNaN"
[82]: https://onnx.ai/onnx/operators/onnx__LayerNormalization.html "ONNX LayerNormalization"
[83]: https://onnx.ai/onnx/operators/onnx__LeakyRelu.html "ONNX LeakyRelu"
[84]: https://onnx.ai/onnx/operators/onnx__Less.html "ONNX Less"
[85]: https://onnx.ai/onnx/operators/onnx__LessOrEqual.html "ONNX LessOrEqual"
[87]: https://onnx.ai/onnx/operators/onnx__Log.html "ONNX Log"
[88]: https://onnx.ai/onnx/operators/onnx__LogSoftmax.html "ONNX LogSoftmax"
[89]: https://onnx.ai/onnx/operators/onnx__Loop.html "ONNX Loop"
[90]: https://onnx.ai/onnx/operators/onnx__LpNormalization.html "ONNX LpNormalization"
[91]: https://onnx.ai/onnx/operators/onnx__LpPool.html "ONNX LpPool"
[92]: https://onnx.ai/onnx/operators/onnx__LRN.html "ONNX LRN"
[93]: https://onnx.ai/onnx/operators/onnx__LSTM.html "ONNX LSTM"
[94]: https://onnx.ai/onnx/operators/onnx__MatMul.html "ONNX MatMul"
[95]: https://onnx.ai/onnx/operators/onnx__MatMulInteger.html "ONNX MatMulInteger"
[96]: https://onnx.ai/onnx/operators/onnx__Max.html "ONNX Max"
[97]: https://onnx.ai/onnx/operators/onnx__MaxPool1d.html "ONNX MaxPool1d"
[98]: https://onnx.ai/onnx/operators/onnx__MaxPool2d.html "ONNX MaxPool2d"
[99]: https://onnx.ai/onnx/operators/onnx__MaxRoiPool.html "ONNX MaxRoiPool"
[100]: https://onnx.ai/onnx/operators/onnx__MaxUnpool.html "ONNX MaxUnpool"
[101]: https://onnx.ai/onnx/operators/onnx__Mean.html "ONNX Mean"
[102]: https://onnx.ai/onnx/operators/onnx__MeanVarianceNormalization.html "ONNX MeanVarianceNormalization"
[103]: https://onnx.ai/onnx/operators/onnx__MelWeightMatrix.html "ONNX MelWeightMatrix"
[104]: https://onnx.ai/onnx/operators/onnx__Min.html "ONNX Min"
[105]: https://onnx.ai/onnx/operators/onnx__Mish.html "ONNX Mish"
[106]: https://onnx.ai/onnx/operators/onnx__Mod.html "ONNX Mod"
[107]: https://onnx.ai/onnx/operators/onnx__Mul.html "ONNX Mul"
[108]: https://onnx.ai/onnx/operators/onnx__Multinomial.html "ONNX Multinomial"
[109]: https://onnx.ai/onnx/operators/onnx__Neg.html "ONNX Neg"
[110]: https://onnx.ai/onnx/operators/onnx__NegativeLogLikelihoodLoss.html "ONNX NegativeLogLikelihoodLoss"
[112]: https://onnx.ai/onnx/operators/onnx__NonMaxSuppression.html "ONNX NonMaxSuppression"
[113]: https://onnx.ai/onnx/operators/onnx__NonZero.html "ONNX NonZero"
[114]: https://onnx.ai/onnx/operators/onnx__Not.html "ONNX Not"
[115]: https://onnx.ai/onnx/operators/onnx__OneHot.html "ONNX OneHot"
[116]: https://onnx.ai/onnx/operators/onnx__Optional.html "ONNX Optional"
[117]: https://onnx.ai/onnx/operators/onnx__OptionalGetElement.html "ONNX OptionalGetElement"
[118]: https://onnx.ai/onnx/operators/onnx__OptionalHasElement.html "ONNX OptionalHasElement"
[119]: https://onnx.ai/onnx/operators/onnx__Or.html "ONNX Or"
[120]: https://onnx.ai/onnx/operators/onnx__Pad.html "ONNX Pad"
[121]: https://onnx.ai/onnx/operators/onnx__Pow.html "ONNX Pow"
[122]: https://onnx.ai/onnx/operators/onnx__PRelu.html "ONNX PRelu"
[123]: https://onnx.ai/onnx/operators/onnx__QLinearConv.html "ONNX QLinearConv"
[124]: https://onnx.ai/onnx/operators/onnx__QLinearMatMul.html "ONNX QLinearMatMul"
[125]: https://onnx.ai/onnx/operators/onnx__QuantizeLinear.html "ONNX QuantizeLinear"
[126]: https://onnx.ai/onnx/operators/onnx__RandomNormal.html "ONNX RandomNormal"
[127]: https://onnx.ai/onnx/operators/onnx__RandomNormalLike.html "ONNX RandomNormalLike"
[128]: https://onnx.ai/onnx/operators/onnx__RandomUniform.html "ONNX RandomUniform"
[129]: https://onnx.ai/onnx/operators/onnx__RandomUniformLike.html "ONNX RandomUniformLike"
[130]: https://onnx.ai/onnx/operators/onnx__Range.html "ONNX Range"
[131]: https://onnx.ai/onnx/operators/onnx__Reciprocal.html "ONNX Reciprocal"
[132]: https://onnx.ai/onnx/operators/onnx__ReduceL.html "ONNX ReduceL"
[133]: https://onnx.ai/onnx/operators/onnx__ReduceLogSum.html "ONNX ReduceLogSum"
[134]: https://onnx.ai/onnx/operators/onnx__ReduceLogSumExp.html "ONNX ReduceLogSumExp"
[135]: https://onnx.ai/onnx/operators/onnx__ReduceMax.html "ONNX ReduceMax"
[136]: https://onnx.ai/onnx/operators/onnx__ReduceMean.html "ONNX ReduceMean"
[137]: https://onnx.ai/onnx/operators/onnx__ReduceMin.html "ONNX ReduceMin"
[138]: https://onnx.ai/onnx/operators/onnx__ReduceProd.html "ONNX ReduceProd"
[139]: https://onnx.ai/onnx/operators/onnx__ReduceSum.html "ONNX ReduceSum"
[140]: https://onnx.ai/onnx/operators/onnx__ReduceSumSquare.html "ONNX ReduceSumSquare"
[141]: https://onnx.ai/onnx/operators/onnx__Relu.html "ONNX Relu"
[142]: https://onnx.ai/onnx/operators/onnx__Reshape.html "ONNX Reshape"
[143]: https://onnx.ai/onnx/operators/onnx__Resize.html "ONNX Resize"
[144]: https://onnx.ai/onnx/operators/onnx__ReverseSequence.html "ONNX ReverseSequence"
[145]: https://onnx.ai/onnx/operators/onnx__RNN.html "ONNX RNN"
[146]: https://onnx.ai/onnx/operators/onnx__RoiAlign.html "ONNX RoiAlign"
[147]: https://onnx.ai/onnx/operators/onnx__Round.html "ONNX Round"
[148]: https://onnx.ai/onnx/operators/onnx__Scan.html "ONNX Scan"
[149]: https://onnx.ai/onnx/operators/onnx__Scatter.html "ONNX Scatter"
[150]: https://onnx.ai/onnx/operators/onnx__ScatterElements.html "ONNX ScatterElements"
[151]: https://onnx.ai/onnx/operators/onnx__ScatterND.html "ONNX ScatterND"
[152]: https://onnx.ai/onnx/operators/onnx__Selu.html "ONNX Selu"
[153]: https://onnx.ai/onnx/operators/onnx__SequenceAt.html "ONNX SequenceAt"
[154]: https://onnx.ai/onnx/operators/onnx__SequenceConstruct.html "ONNX SequenceConstruct"
[155]: https://onnx.ai/onnx/operators/onnx__SequenceEmpty.html "ONNX SequenceEmpty"
[156]: https://onnx.ai/onnx/operators/onnx__SequenceErase.html "ONNX SequenceErase"
[157]: https://onnx.ai/onnx/operators/onnx__SequenceInsert.html "ONNX SequenceInsert"
[158]: https://onnx.ai/onnx/operators/onnx__SequenceLength.html "ONNX SequenceLength"
[159]: https://onnx.ai/onnx/operators/onnx__SequenceMap.html "ONNX SequenceMap"
[160]: https://onnx.ai/onnx/operators/onnx__Shape.html "ONNX Shape"
[161]: https://onnx.ai/onnx/operators/onnx__Shrink.html "ONNX Shrink"
[162]: https://onnx.ai/onnx/operators/onnx__Sigmoid.html "ONNX Sigmoid"
[163]: https://onnx.ai/onnx/operators/onnx__Sign.html "ONNX Sign"
[164]: https://onnx.ai/onnx/operators/onnx__Sin.html "ONNX Sin"
[165]: https://onnx.ai/onnx/operators/onnx__Sinh.html "ONNX Sinh"
[166]: https://onnx.ai/onnx/operators/onnx__Size.html "ONNX Size"
[167]: https://onnx.ai/onnx/operators/onnx__Slice.html "ONNX Slice"
[168]: https://onnx.ai/onnx/operators/onnx__Softmax.html "ONNX Softmax"
[169]: https://onnx.ai/onnx/operators/onnx__SoftmaxCrossEntropyLoss.html "ONNX SoftmaxCrossEntropyLoss"
[170]: https://onnx.ai/onnx/operators/onnx__Softplus.html "ONNX Softplus"
[171]: https://onnx.ai/onnx/operators/onnx__Softsign.html "ONNX Softsign"
[172]: https://onnx.ai/onnx/operators/onnx__SpaceToDepth.html "ONNX SpaceToDepth"
[173]: https://onnx.ai/onnx/operators/onnx__Split.html "ONNX Split"
[174]: https://onnx.ai/onnx/operators/onnx__SplitToSequence.html "ONNX SplitToSequence"
[175]: https://onnx.ai/onnx/operators/onnx__Sqrt.html "ONNX Sqrt"
[176]: https://onnx.ai/onnx/operators/onnx__Squeeze.html "ONNX Squeeze"
[177]: https://onnx.ai/onnx/operators/onnx__STFT.html "ONNX STFT"
[178]: https://onnx.ai/onnx/operators/onnx__StringNormalizer.html "ONNX StringNormalizer"
[179]: https://onnx.ai/onnx/operators/onnx__Sub.html "ONNX Sub"
[180]: https://onnx.ai/onnx/operators/onnx__Sum.html "ONNX Sum"
[181]: https://onnx.ai/onnx/operators/onnx__Tan.html "ONNX Tan"
[182]: https://onnx.ai/onnx/operators/onnx__Tanh.html "ONNX Tanh"
[183]: https://onnx.ai/onnx/operators/onnx__TfIdfVectorizer.html "ONNX TfIdfVectorizer"
[184]: https://onnx.ai/onnx/operators/onnx__ThresholdedRelu.html "ONNX ThresholdedRelu"
[185]: https://onnx.ai/onnx/operators/onnx__Tile.html "ONNX Tile"
[186]: https://onnx.ai/onnx/operators/onnx__TopK.html "ONNX TopK"
[187]: https://onnx.ai/onnx/operators/onnx__Transpose.html "ONNX Transpose"
[188]: https://onnx.ai/onnx/operators/onnx__Trilu.html "ONNX Trilu"
[189]: https://onnx.ai/onnx/operators/onnx__Unique.html "ONNX Unique"
[190]: https://onnx.ai/onnx/operators/onnx__Upsample.html "ONNX Upsample"
[191]: https://onnx.ai/onnx/operators/onnx__Where.html "ONNX Where"
[192]: https://onnx.ai/onnx/operators/onnx__Xor.html "ONNX Xor"
[193]: https://onnx.ai/onnx/operators/onnx__Unsqueeze.html "ONNX Unsqueeze"<|MERGE_RESOLUTION|>--- conflicted
+++ resolved
@@ -64,11 +64,7 @@
 | [Expand][54]                     | ✅             | ✅           |
 | [EyeLike][55]                    | ❌             | ❌           |
 | [Flatten][56]                    | ✅             | ✅           |
-<<<<<<< HEAD
-| [Floor][57]                      | ❌             | ❌           |
-=======
 | [Floor][57]                      | ✅             | ✅           |
->>>>>>> 3c12f5e1
 | [Gather][58]                     | ✅             | ✅           |
 | [GatherElements][59]             | ✅             | ✅           |
 | [GatherND][60]                   | ❌             | ❌           |
@@ -125,11 +121,7 @@
 | [NonMaxSuppression][112]         | ❌             | ❌           |
 | [NonZero][113]                   | ❌             | ❌           |
 | [Not][114]                       | ✅             | ✅           |
-<<<<<<< HEAD
 | [OneHot][115]                    | ✅             | ✅           |
-=======
-| [OneHot][115]                    | ❌             | ✅           |
->>>>>>> 3c12f5e1
 | [Optional][116]                  | ❌             | ❌           |
 | [OptionalGetElement][117]        | ❌             | ❌           |
 | [OptionalHasElement][118]        | ❌             | ❌           |
