--- conflicted
+++ resolved
@@ -85,12 +85,9 @@
         burn_tensor::testgen_powf!();
         burn_tensor::testgen_any!();
         burn_tensor::testgen_all_op!();
-<<<<<<< HEAD
         burn_tensor::testgen_permute!();
-=======
         burn_tensor::testgen_bool!();
         burn_tensor::testgen_argwhere_nonzero!();
->>>>>>> 4ed90a98
 
         // test stats
         burn_tensor::testgen_var!();
