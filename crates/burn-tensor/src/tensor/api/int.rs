--- conflicted
+++ resolved
@@ -1,12 +1,8 @@
-<<<<<<< HEAD
 use crate::check;
 use crate::check::TensorCheck;
-use crate::{backend::Backend, Float, Int, Shape, Tensor, TensorData, TensorPrimitive};
-=======
 use crate::{
     backend::Backend, cartesian_grid, Float, Int, Shape, Tensor, TensorData, TensorPrimitive,
 };
->>>>>>> d5e8e318
 
 use core::ops::Range;
 
