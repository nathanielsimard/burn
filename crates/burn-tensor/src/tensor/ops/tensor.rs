--- conflicted
+++ resolved
@@ -1087,39 +1087,6 @@
     ///
     /// A tensor with the concatenated tensors along `dim`.
     fn float_cat<const D: usize>(tensors: Vec<FloatTensor<B, D>>, dim: usize) -> FloatTensor<B, D> {
-<<<<<<< HEAD
-        let first_tensor = tensors.first().expect("Tensors should not be empty");
-        let mut shape = B::float_shape(first_tensor);
-        let device = &B::float_device(first_tensor);
-
-        let output_dim_length: usize = tensors
-            .iter()
-            .map(|tensor: &FloatTensor<B, D>| B::float_shape(tensor).dims[dim])
-            .sum();
-        shape.dims[dim] = output_dim_length;
-
-        let mut tensor_output = B::float_empty(shape.clone(), device);
-
-        let mut i = 0;
-        let indices_select_all = [0; D].map(|_| {
-            let start = 0;
-            let end = shape.dims[i];
-            i += 1;
-            start..end
-        });
-
-        let mut output_index = 0;
-        for tensor in tensors {
-            let mut indices = indices_select_all.clone();
-            let tensor_dim_length = B::float_shape(&tensor).dims[dim];
-            indices[dim] = output_index..tensor_dim_length;
-            output_index += tensor_dim_length;
-
-            tensor_output = B::float_slice_assign(tensor_output, indices, tensor)
-        }
-
-        tensor_output
-=======
         cat_with_slice_assign(
             tensors
                 .into_iter()
@@ -1128,7 +1095,6 @@
             dim,
         )
         .into_primitive()
->>>>>>> e45a7ba0
     }
 
     /// Gets the indices of the maximum elements of a tensor along an axis.
