use super::cat::cat_with_slice_assign;
use super::{BoolTensor, Device, FloatTensor, IntElem, IntTensor};
use crate::Tensor;
use crate::{backend::Backend, tensor::Shape, Data, Distribution, ElementConversion, Int};
use crate::{tensor::api::chunk, tensor::api::narrow};
use alloc::vec::Vec;
use burn_common::reader::Reader;
use core::ops::Range;
use num_traits::ToPrimitive;

#[cfg(any(feature = "wasm-sync", not(target_family = "wasm")))]
use crate::{argsort, sort, sort_with_indices};

/// Int Tensor API for basic and numeric operations, see [tensor](crate::Tensor)
/// for documentation on each function.
pub trait IntTensorOps<B: Backend> {
    /// Creates a new int tensor.
    ///
    /// # Arguments
    ///
    /// * `shape` - The shape of the tensor.
    /// * `device` - The device to create the tensor on.
    ///
    /// # Returns
    ///
    /// The integer tensor with the given shape.
    fn int_empty<const D: usize>(shape: Shape<D>, device: &Device<B>) -> IntTensor<B, D>;

    /// Returns the shape of the tensor.
    ///
    /// # Arguments
    ///
    /// * `tensor` - The tensor.
    ///
    /// # Returns
    ///
    /// The shape of the tensor.
    fn int_shape<const D: usize>(tensor: &IntTensor<B, D>) -> Shape<D>;

    /// Converts the tensor to a data structure.
    ///
    /// # Arguments
    ///
    /// * `tensor` - The tensor.
    ///
    /// # Returns
    ///
    /// The data structure with the tensor's data.
    fn int_into_data<const D: usize>(tensor: IntTensor<B, D>) -> Reader<Data<IntElem<B>, D>>;

    /// Gets the data from the tensor.
    ///
    /// # Arguments
    ///
    /// * `tensor` - The tensor.
    ///
    /// # Returns
    ///
    /// The data cloned from the data structure.
    fn int_to_data<const D: usize>(tensor: &IntTensor<B, D>) -> Reader<Data<IntElem<B>, D>> {
        Self::int_into_data(tensor.clone())
    }

    /// Creates a tensor from the data structure.
    ///
    /// # Arguments
    ///
    /// * `data` - The data structure.
    /// * `device` - The device to create the tensor on.
    ///
    /// # Returns
    ///
    /// The tensor with the data.
    fn int_from_data<const D: usize>(
        data: Data<IntElem<B>, D>,
        device: &Device<B>,
    ) -> IntTensor<B, D>;

    /// Gets the device of the tensor.
    ///
    /// # Arguments
    ///
    /// * `tensor` - The tensor.
    ///
    /// # Returns
    ///
    /// The device of the tensor.
    fn int_device<const D: usize>(tensor: &IntTensor<B, D>) -> Device<B>;

    /// Moves the tensor to the given device.
    fn int_to_device<const D: usize>(
        tensor: IntTensor<B, D>,
        device: &Device<B>,
    ) -> IntTensor<B, D>;

    /// Reshapes the tensor.
    ///
    /// # Arguments
    ///
    /// * `tensor` - The tensor.
    /// * `shape` - The new shape.
    ///
    /// # Returns
    ///
    /// The tensor with the new shape.
    fn int_reshape<const D1: usize, const D2: usize>(
        tensor: IntTensor<B, D1>,
        shape: Shape<D2>,
    ) -> IntTensor<B, D2>;

    /// Gets the element at the given indices.
    ///
    /// # Arguments
    ///
    /// * `tensor` - The tensor.
    /// * `indices` - The indices.
    ///
    /// # Returns
    ///
    /// The elements at the given indices.
    fn int_slice<const D1: usize, const D2: usize>(
        tensor: IntTensor<B, D1>,
        indices: [Range<usize>; D2],
    ) -> IntTensor<B, D1>;

    /// Sets the element at the given indices.
    ///
    /// # Arguments
    ///
    /// * `tensor` - The tensor.
    /// * `indices` - The indices.
    ///
    /// # Returns
    ///
    /// The tensor with the element at the given indices set.
    fn int_slice_assign<const D1: usize, const D2: usize>(
        tensor: IntTensor<B, D1>,
        indices: [Range<usize>; D2],
        value: IntTensor<B, D1>,
    ) -> IntTensor<B, D1>;

    /// Converts int tensor to float tensor.
    ///
    /// # Arguments
    ///
    /// * `tensor` - The tensor.
    ///
    /// # Returns
    ///
    /// The int tensor with the same data as the float tensor.
    fn int_into_float<const D: usize>(tensor: IntTensor<B, D>) -> FloatTensor<B, D>;

    /// Fills the tensor with values from the source tensor if the mask is true at the given
    /// indices.
    ///
    /// # Arguments
    ///
    /// * `tensor` - The tensor.
    /// * `mask` - The mask.
    /// * `source` - The source tensor.
    ///
    /// # Returns
    ///
    /// The tensor with the values filled.
    fn int_mask_where<const D: usize>(
        tensor: IntTensor<B, D>,
        mask: BoolTensor<B, D>,
        source: IntTensor<B, D>,
    ) -> IntTensor<B, D>;

    /// Fills the tensor with the given value if the mask is true at the given indices.
    ///
    /// # Arguments
    ///
    /// * `tensor` - The tensor.
    /// * `mask` - The mask.
    /// * `value` - The value.
    ///
    /// # Returns
    ///
    /// The tensor with the values filled.
    fn int_mask_fill<const D: usize>(
        tensor: IntTensor<B, D>,
        mask: BoolTensor<B, D>,
        value: IntElem<B>,
    ) -> IntTensor<B, D>;

    /// Gather elements from the tensor at the given indices.
    ///
    /// # Arguments
    ///
    /// * `dim` - The dimension to gather from.
    /// * `tensor` - The tensor.
    /// * `indices` - The indices.
    fn int_gather<const D: usize>(
        dim: usize,
        tensor: IntTensor<B, D>,
        indices: IntTensor<B, D>,
    ) -> IntTensor<B, D>;

    /// Scatter a given value to the tensor at the given indices.
    ///
    /// # Arguments
    ///
    /// * `dim` - The dimension to scatter to.
    /// * `tensor` - The tensor.
    /// * `indices` - The indices.
    /// * `value` - The value.
    ///
    /// # Returns
    ///
    /// The tensor with the values scattered.
    fn int_scatter<const D: usize>(
        dim: usize,
        tensor: IntTensor<B, D>,
        indices: IntTensor<B, D>,
        value: IntTensor<B, D>,
    ) -> IntTensor<B, D>;

    /// Select tensor elements along the given dimension corresponding to the given indices.
    ///
    /// # Arguments
    ///
    /// * `tensor` - The tensor.
    /// * `dim` - The dimension to select from.
    /// * `indices` - The indices.
    ///
    /// # Returns
    ///
    /// The tensor with the selected elements.
    fn int_select<const D: usize>(
        tensor: IntTensor<B, D>,
        dim: usize,
        indices: IntTensor<B, 1>,
    ) -> IntTensor<B, D>;

    /// Assign the selected elements along the given dimension corresponding to the given indices
    /// to the given value.
    ///
    /// # Arguments
    ///
    /// * `tensor` - The tensor.
    /// * `dim` - The dimension to select from.
    /// * `indices` - The indices.
    /// * `value` - The value.
    ///
    /// # Returns
    ///
    /// The tensor with the selected elements assigned to the given value.
    fn int_select_assign<const D: usize>(
        tensor: IntTensor<B, D>,
        dim: usize,
        indices: IntTensor<B, 1>,
        value: IntTensor<B, D>,
    ) -> IntTensor<B, D>;

    /// Repeats the tensor along the given dimension the given number of times.
    ///
    /// # Arguments
    ///
    /// * `tensor` - The tensor.
    /// * `dim` - The dimension to repeat.
    /// * `times` - The number of times to repeat.
    ///
    /// # Returns
    ///
    /// The tensor with the given dimension repeated the given number of times.
    fn int_repeat<const D: usize>(
        tensor: IntTensor<B, D>,
        dim: usize,
        times: usize,
    ) -> IntTensor<B, D> {
        let mut shape = Self::int_shape(&tensor);
        if shape.dims[dim] != 1 {
            panic!("Can only repeat dimension with dim=1");
        }
        shape.dims[dim] = times;

        let mut i = 0;
        let indices_select_all = [0; D].map(|_| {
            let start = 0;
            let end = shape.dims[i];
            i += 1;
            start..end
        });

        let mut tensor_output = Self::int_empty(shape, &Self::int_device(&tensor));
        for i in 0..times {
            let mut indices = indices_select_all.clone();
            indices[dim] = i..i + 1;
            tensor_output = Self::int_slice_assign(tensor_output, indices, tensor.clone());
        }

        tensor_output
    }

    /// Concatenates the given tensors along the given dimension.
    ///
    /// # Arguments
    ///
    /// * `tensors` - The tensors.
    /// * `dim` - The dimension to concatenate along.
    ///
    /// # Returns
    ///
    /// The concatenated tensor.
    fn int_cat<const D: usize>(tensors: Vec<IntTensor<B, D>>, dim: usize) -> IntTensor<B, D> {
        cat_with_slice_assign::<B, D, Int>(
            tensors
                .into_iter()
                .map(Tensor::<B, D, Int>::from_primitive)
                .collect(),
            dim,
        )
        .into_primitive()
    }

    /// Element-wise equality comparison.
    ///
    /// # Arguments
    ///
    /// * `lhs` - The left hand side tensor.
    /// * `rhs` - The right hand side tensor.
    ///
    /// # Returns
    ///
    /// The boolean tensor with the result of the comparison.
    fn int_equal<const D: usize>(lhs: IntTensor<B, D>, rhs: IntTensor<B, D>) -> BoolTensor<B, D>;

    /// Element-wise non-equality comparison.
    ///
    /// # Arguments
    ///
    /// * `lhs` - The left hand side tensor.
    /// * `rhs` - The right hand side tensor.
    ///
    /// # Returns
    ///
    /// The boolean tensor with the result of the comparison.
    fn int_not_equal<const D: usize>(
        lhs: IntTensor<B, D>,
        rhs: IntTensor<B, D>,
    ) -> BoolTensor<B, D> {
        let equal_tensor = B::int_equal(lhs, rhs);
        B::bool_not(equal_tensor)
    }

    /// Element-wise equality comparison with a scalar.
    ///
    /// # Arguments
    ///
    /// * `lhs` - The left hand side tensor.
    /// * `rhs` - The right hand side scalar.
    ///
    /// # Returns
    ///
    /// The boolean tensor with the result of the comparison.
    fn int_equal_elem<const D: usize>(lhs: IntTensor<B, D>, rhs: IntElem<B>) -> BoolTensor<B, D>;

    /// Element-wise non-equality comparison with a scalar.
    ///
    /// # Arguments
    ///
    /// * `lhs` - The left hand side tensor.
    /// * `rhs` - The right hand side scalar.
    ///
    /// # Returns
    ///
    /// The boolean tensor with the result of the comparison.
    fn int_not_equal_elem<const D: usize>(
        lhs: IntTensor<B, D>,
        rhs: IntElem<B>,
    ) -> BoolTensor<B, D> {
        let equal_tensor = B::int_equal_elem(lhs, rhs);
        B::bool_not(equal_tensor)
    }

    /// Element-wise greater than comparison.
    ///
    /// # Arguments
    ///
    /// * `lhs` - The left hand side tensor.
    /// * `rhs` - The right hand side tensor.
    ///
    /// # Returns
    ///
    /// The boolean tensor with the result of the comparison.
    fn int_greater<const D: usize>(lhs: IntTensor<B, D>, rhs: IntTensor<B, D>) -> BoolTensor<B, D>;

    /// Element-wise greater than comparison with a scalar.
    ///
    /// # Arguments
    ///
    /// * `lhs` - The left hand side tensor.
    /// * `rhs` - The right hand side scalar.
    ///
    /// # Returns
    ///
    /// The boolean tensor with the result of the comparison.
    fn int_greater_elem<const D: usize>(lhs: IntTensor<B, D>, rhs: IntElem<B>) -> BoolTensor<B, D>;

    /// Element-wise greater than or equal comparison.
    ///
    /// # Arguments
    ///
    /// * `lhs` - The left hand side tensor.
    /// * `rhs` - The right hand side tensor.
    ///
    /// # Returns
    ///
    /// The boolean tensor with the result of the comparison.
    fn int_greater_equal<const D: usize>(
        lhs: IntTensor<B, D>,
        rhs: IntTensor<B, D>,
    ) -> BoolTensor<B, D>;

    /// Element-wise greater than or equal comparison with a scalar.
    ///
    /// # Arguments
    ///
    /// * `lhs` - The left hand side tensor.
    /// * `rhs` - The right hand side scalar.
    ///
    /// # Returns
    ///
    /// The boolean tensor with the result of the comparison.
    fn int_greater_equal_elem<const D: usize>(
        lhs: IntTensor<B, D>,
        rhs: IntElem<B>,
    ) -> BoolTensor<B, D>;

    /// Element-wise less than comparison.
    ///
    /// # Arguments
    ///
    /// * `lhs` - The left hand side tensor.
    /// * `rhs` - The right hand side tensor.
    ///
    /// # Returns
    ///
    /// The boolean tensor with the result of the comparison.
    fn int_lower<const D: usize>(lhs: IntTensor<B, D>, rhs: IntTensor<B, D>) -> BoolTensor<B, D>;

    /// Element-wise less than comparison with a scalar.
    ///
    /// # Arguments
    ///
    /// * `lhs` - The left hand side tensor.
    /// * `rhs` - The right hand side scalar.
    ///
    /// # Returns
    ///
    /// The boolean tensor with the result of the comparison.
    fn int_lower_elem<const D: usize>(lhs: IntTensor<B, D>, rhs: IntElem<B>) -> BoolTensor<B, D>;

    /// Element-wise less than or equal comparison.
    ///
    /// # Arguments
    ///
    /// * `lhs` - The left hand side tensor.
    /// * `rhs` - The right hand side tensor.
    ///
    /// # Returns
    ///
    /// The boolean tensor with the result of the comparison.
    fn int_lower_equal<const D: usize>(
        lhs: IntTensor<B, D>,
        rhs: IntTensor<B, D>,
    ) -> BoolTensor<B, D>;

    /// Element-wise less than or equal comparison with a scalar.
    ///
    /// # Arguments
    ///
    /// * `lhs` - The left hand side tensor.
    /// * `rhs` - The right hand side scalar.
    ///
    /// # Returns
    ///
    /// The boolean tensor with the result of the comparison.
    fn int_lower_equal_elem<const D: usize>(
        lhs: IntTensor<B, D>,
        rhs: IntElem<B>,
    ) -> BoolTensor<B, D>;

    // ====  NUMERIC ==== //

    /// Element-wise addition.
    ///
    /// # Arguments
    ///
    /// * `lhs` - The left hand side tensor.
    /// * `rhs` - The right hand side tensor.
    ///
    /// # Returns
    ///
    /// The result of the addition.
    fn int_add<const D: usize>(lhs: IntTensor<B, D>, rhs: IntTensor<B, D>) -> IntTensor<B, D>;

    /// Element-wise addition with a scalar.
    ///
    /// # Arguments
    ///
    /// * `lhs` - The left hand side tensor.
    /// * `rhs` - The right hand side scalar.
    ///
    /// # Returns
    ///
    /// The result of the addition.
    fn int_add_scalar<const D: usize>(lhs: IntTensor<B, D>, rhs: IntElem<B>) -> IntTensor<B, D>;

    /// Element-wise power with a IntTensor.
    ///
    /// # Arguments
    ///
    /// * `lhs` - The left hand side IntTensor.
    /// * `rhs` - The right hand side IntTensor.
    ///
    /// # Returns
    ///
    /// The elements of `lhs` raised to the power of the elements of `rhs`.
    fn int_powi<const D: usize>(lhs: IntTensor<B, D>, rhs: IntTensor<B, D>) -> IntTensor<B, D> {
        B::float_into_int(B::float_powf(
            B::int_into_float(lhs),
            B::int_into_float(rhs),
        ))
    }

    /// Element-wise power with a floatTensor.
    ///
    /// # Arguments
    ///
    /// * `lhs` - The left hand side tensor.
    /// * `rhs` - The right hand side floatTensor.
    ///
    /// # Returns
    ///
    /// The elements of `lhs` raised to the value of `rhs`. Result is an IntTensor.
    fn int_powf<const D: usize>(lhs: IntTensor<B, D>, rhs: FloatTensor<B, D>) -> IntTensor<B, D> {
        B::float_into_int(B::float_powf(B::int_into_float(lhs), rhs))
    }

    /// Element-wise power with a scalar.
    ///
    /// # Arguments
    ///
    /// * `lhs` - The left hand side tensor.
    /// * `rhs` - The right hand side scalar.
    ///
    /// # Returns
    ///
    /// The elements of `lhs` raised to the value of `rhs`.
    fn int_powi_scalar<const D: usize>(lhs: IntTensor<B, D>, rhs: IntElem<B>) -> IntTensor<B, D> {
        B::float_into_int(B::float_powf_scalar(
            B::int_into_float(lhs),
            rhs.to_f32().unwrap(),
        ))
    }

    /// Element-wise power with a floatTensor.
    ///
    /// # Arguments
    ///
    /// * `lhs` - The left hand side tensor.
    /// * `rhs` - The right hand side scalar.
    ///
    /// # Returns
    ///
    /// The elements of `lhs` raised to the value of `rhs`. Result is an IntTensor.
    fn int_powf_scalar<const D: usize>(lhs: IntTensor<B, D>, rhs: f32) -> IntTensor<B, D> {
        B::float_into_int(B::float_powf_scalar(B::int_into_float(lhs), rhs))
    }

    /// Clamps a tensor under a minimum value.
    ///
    /// # Arguments
    ///
    /// * `tensor` - The tensor to clamp.
    /// * `min` - The minimum value.
    ///
    /// # Returns
    ///
    /// The clamped tensor.
    fn int_clamp_min<const D: usize>(tensor: IntTensor<B, D>, min: IntElem<B>) -> IntTensor<B, D> {
        let mask = Self::int_lower_elem(tensor.clone(), min);
        Self::int_mask_fill(tensor, mask, min)
    }

    /// Clamps a tensor over a maximum value.
    ///
    /// # Arguments
    ///
    /// * `tensor` - The tensor to clamp.
    /// * `max` - The maximum value.
    ///
    /// # Returns
    ///
    /// The clamped tensor.
    fn int_clamp_max<const D: usize>(tensor: IntTensor<B, D>, max: IntElem<B>) -> IntTensor<B, D> {
        let mask = Self::int_greater_elem(tensor.clone(), max);
        Self::int_mask_fill(tensor, mask, max)
    }

    /// Clamps a tensor between a minimum and maximum value.
    ///
    /// # Arguments
    ///
    /// * `tensor` - The tensor to clamp.
    /// * `min` - The minimum value.
    /// * `max` - The maximum value.
    ///
    /// # Returns
    ///
    /// The clamped tensor.
    fn int_clamp<const D: usize>(
        tensor: IntTensor<B, D>,
        min: IntElem<B>,
        max: IntElem<B>,
    ) -> IntTensor<B, D> {
        Self::int_clamp_min(Self::int_clamp_max(tensor, max), min)
    }

    /// Element-wise subtraction.
    ///
    /// # Arguments
    ///
    /// * `lhs` - The left hand side tensor.
    /// * `rhs` - The right hand side tensor.
    ///
    /// # Returns
    ///
    /// The result of the subtraction.
    fn int_sub<const D: usize>(lhs: IntTensor<B, D>, rhs: IntTensor<B, D>) -> IntTensor<B, D>;

    /// Element-wise subtraction with a scalar.
    ///
    /// # Arguments
    ///
    /// * `lhs` - The left hand side tensor.
    /// * `rhs` - The right hand side scalar.
    ///
    /// # Returns
    ///
    /// The result of the subtraction.
    fn int_sub_scalar<const D: usize>(lhs: IntTensor<B, D>, rhs: IntElem<B>) -> IntTensor<B, D>;

    /// Element-wise multiplication.
    ///
    /// # Arguments
    ///
    /// * `lhs` - The left hand side tensor.
    /// * `rhs` - The right hand side tensor.
    ///
    /// # Returns
    ///
    /// The result of the multiplication.
    fn int_mul<const D: usize>(lhs: IntTensor<B, D>, rhs: IntTensor<B, D>) -> IntTensor<B, D>;

    /// Element-wise multiplication with a scalar.
    ///
    /// # Arguments
    ///
    /// * `lhs` - The left hand side tensor.
    /// * `rhs` - The right hand side scalar.
    ///
    /// # Returns
    ///
    /// The result of the multiplication.
    fn int_mul_scalar<const D: usize>(lhs: IntTensor<B, D>, rhs: IntElem<B>) -> IntTensor<B, D>;

    /// Element-wise division.
    ///
    /// # Arguments
    ///
    /// * `lhs` - The left hand side tensor.
    /// * `rhs` - The right hand side tensor.
    ///
    /// # Returns
    ///
    /// The result of the division.
    fn int_div<const D: usize>(lhs: IntTensor<B, D>, rhs: IntTensor<B, D>) -> IntTensor<B, D>;

    /// Element-wise division with a scalar.
    ///
    /// # Arguments
    ///
    /// * `lhs` - The left hand side tensor.
    /// * `rhs` - The right hand side scalar.
    ///
    /// # Returns
    ///
    /// The result of the division.
    fn int_div_scalar<const D: usize>(lhs: IntTensor<B, D>, rhs: IntElem<B>) -> IntTensor<B, D>;

    /// Element-wise negation.
    ///
    /// # Arguments
    ///
    /// * `tensor` - The tensor to negate.
    ///
    /// # Returns
    ///
    /// The negated tensor.
    fn int_neg<const D: usize>(tensor: IntTensor<B, D>) -> IntTensor<B, D> {
        Self::int_mul_scalar(tensor, (-1.0).elem::<IntElem<B>>())
    }

    /// Creates a tensor of zeros.
    ///
    /// # Arguments
    ///
    /// * `shape` - The shape of the tensor.
    /// * `device` - The device to create the tensor on.
    ///
    /// # Returns
    ///
    /// The tensor of zeros.
    fn int_zeros<const D: usize>(shape: Shape<D>, device: &Device<B>) -> IntTensor<B, D>;

    /// Creates a tensor of ones.
    ///
    /// # Arguments
    ///
    /// * `shape` - The shape of the tensor.
    /// * `device` - The device to create the tensor on.
    ///
    /// # Returns
    ///
    /// The tensor of ones.
    fn int_ones<const D: usize>(shape: Shape<D>, device: &Device<B>) -> IntTensor<B, D>;

    /// Creates a tensor filled with given value.
    ///
    /// # Arguments
    ///
    /// * `shape` - The shape of the tensor.
    /// * `fill_value` - The value with which to fill the tensor.
    /// * `device` - The device to create the tensor on.
    ///
    /// # Returns
    ///
    /// The tensor filled with given value
    fn int_full<const D: usize>(
        shape: Shape<D>,
        fill_value: IntElem<B>,
        device: &Device<B>,
    ) -> IntTensor<B, D> {
        Self::int_add_scalar(Self::int_zeros(shape, device), fill_value)
    }

    /// Sums all elements in the tensor.
    ///
    /// # Arguments
    ///
    /// * `tensor` - The tensor to sum.
    ///
    /// # Returns
    ///
    /// The sum of all elements in the tensor.
    fn int_sum<const D: usize>(tensor: IntTensor<B, D>) -> IntTensor<B, 1>;

    /// Sums all elements in the tensor along a dimension.
    ///
    /// # Arguments
    ///
    /// * `tensor` - The tensor to sum.
    /// * `dim` - The dimension to sum along.
    ///
    /// # Returns
    ///
    /// The sum of all elements in the tensor along the dimension.
    fn int_sum_dim<const D: usize>(tensor: IntTensor<B, D>, dim: usize) -> IntTensor<B, D>;

    /// Computes the product of all elements in the tensor.
    ///
    /// # Arguments
    ///
    /// * `tensor` - The tensor to compute the product of.
    ///
    /// # Returns
    ///
    /// The product of all elements in the tensor.
    fn int_prod<const D: usize>(tensor: IntTensor<B, D>) -> IntTensor<B, 1>;

    /// Computes the product of all elements in the tensor along a dimension.
    ///
    /// # Arguments
    ///
    /// * `tensor` - The tensor to compute the product of.
    /// * `dim` - The dimension to compute the product along.
    ///
    /// # Returns
    ///
    /// The product of all elements in the tensor along the dimension.
    fn int_prod_dim<const D: usize>(tensor: IntTensor<B, D>, dim: usize) -> IntTensor<B, D>;

    /// Computes the mean of all elements in the tensor.
    ///
    /// # Arguments
    ///
    /// * `tensor` - The tensor to compute the mean of.
    ///
    /// # Returns
    ///
    /// The mean of all elements in the tensor.
    fn int_mean<const D: usize>(tensor: IntTensor<B, D>) -> IntTensor<B, 1> {
        let num_elems = B::int_shape(&tensor).num_elements();
        B::int_div_scalar(B::int_sum(tensor), (num_elems as i64).elem())
    }

    /// Computes the mean of all elements in the tensor along a dimension.
    ///
    /// # Arguments
    ///
    /// * `tensor` - The tensor to compute the mean of.
    ///
    /// # Returns
    ///
    /// The mean of all elements in the tensor along the dimension.
    fn int_mean_dim<const D: usize>(tensor: IntTensor<B, D>, dim: usize) -> IntTensor<B, D>;

    /// Gets the indices of the maximum elements along a dimension.
    ///
    /// # Arguments
    ///
    /// * `tensor` - The tensor to get the maximum indices of.
    /// * `dim` - The dimension to get the maximum indices along.
    ///
    /// # Returns
    ///
    /// The indices of the maximum elements along the dimension.
    fn int_argmax<const D: usize>(tensor: IntTensor<B, D>, dim: usize) -> IntTensor<B, D>;

    /// Gets the indices of the minimum elements along a dimension.
    ///
    /// # Arguments
    ///
    /// * `tensor` - The tensor to get the minimum indices of.
    /// * `dim` - The dimension to get the minimum indices along.
    ///
    /// # Returns
    ///
    /// The indices of the minimum elements along the dimension.
    fn int_argmin<const D: usize>(tensor: IntTensor<B, D>, dim: usize) -> IntTensor<B, D>;

    /// Gets the maximum element in the tensor.
    ///
    /// # Arguments
    ///
    /// * `tensor` - The tensor to get the maximum element of.
    ///
    /// # Returns
    ///
    /// The maximum element in the tensor.
    fn int_max<const D: usize>(tensor: IntTensor<B, D>) -> IntTensor<B, 1> {
        let shape = B::int_shape(&tensor);
        let tensor = B::int_reshape(tensor, Shape::new([shape.num_elements()]));

        B::int_max_dim(tensor, 0)
    }

    /// Gets the maximum element in the tensor along a dimension.
    ///
    /// # Arguments
    ///
    /// * `tensor` - The tensor to get the maximum element of.
    /// * `dim` - The dimension to get the maximum element along.
    ///
    /// # Returns
    ///
    /// The maximum element in the tensor along the dimension.
    fn int_max_dim<const D: usize>(tensor: IntTensor<B, D>, dim: usize) -> IntTensor<B, D> {
        let index = B::int_argmax(tensor.clone(), dim);

        B::int_gather(D - 1, tensor, index)
    }

    /// Gets the maximum elements and corresponding indices along a dimension.
    ///
    /// # Arguments
    ///
    /// * `tensor` - The tensor to get the maximum elements and indices of.
    /// * `dim` - The dimension to get the maximum elements and indices along.
    ///
    /// # Returns
    ///
    /// The maximum elements and corresponding indices along the dimension.
    fn int_max_dim_with_indices<const D: usize>(
        tensor: IntTensor<B, D>,
        dim: usize,
    ) -> (IntTensor<B, D>, IntTensor<B, D>) {
        let index = B::int_argmax(tensor.clone(), dim);
        let values = B::int_gather(D - 1, tensor, index.clone());

        (values, index)
    }

    /// Gets the minimum element in the tensor.
    ///
    /// # Arguments
    ///
    /// * `tensor` - The tensor to get the minimum element of.
    ///
    /// # Returns
    ///
    /// The minimum element in the tensor.
    fn int_min<const D: usize>(tensor: IntTensor<B, D>) -> IntTensor<B, 1> {
        let shape = B::int_shape(&tensor);
        let tensor = B::int_reshape(tensor, Shape::new([shape.num_elements()]));

        B::int_min_dim(tensor, 0)
    }

    /// Gets the minimum elements in the tensor along a dimension.
    ///
    /// # Arguments
    ///
    /// * `tensor` - The tensor to get the minimum element of.
    /// * `dim` - The dimension to get the minimum element along.
    ///
    /// # Returns
    ///
    /// The minimum element in the tensor along the dimension.
    fn int_min_dim<const D: usize>(tensor: IntTensor<B, D>, dim: usize) -> IntTensor<B, D> {
        let index = B::int_argmin(tensor.clone(), dim);

        B::int_gather(D - 1, tensor, index)
    }

    /// Gets the minimum elements and corresponding indices along a dimension.
    ///
    /// # Arguments
    ///
    /// * `tensor` - The tensor to get the minimum elements and indices of.
    /// * `dim` - The dimension to get the minimum elements and indices along.
    ///
    /// # Returns
    ///
    /// The minimum elements and corresponding indices along the dimension.
    fn int_min_dim_with_indices<const D: usize>(
        tensor: IntTensor<B, D>,
        dim: usize,
    ) -> (IntTensor<B, D>, IntTensor<B, D>) {
        let indices = B::int_argmin(tensor.clone(), dim);
        let values = B::int_gather(D - 1, tensor, indices.clone());

        (values, indices)
    }

    /// Returns a new tensor with absolute values.
    ///
    /// # Arguments
    ///
    /// * `tensor` - The tensor to take absolute value of.
    ///
    /// # Returns
    ///
    /// A tensor with the same shape as `tensor` with absolute values.
    fn int_abs<const D: usize>(tensor: IntTensor<B, D>) -> IntTensor<B, D>;

    /// Transposes an int tensor.
    ///
    /// # Arguments
    ///
    /// * `tensor` - The tensor to transpose.
    ///
    /// # Returns
    ///
    /// The transposed tensor.
    fn int_transpose<const D: usize>(tensor: IntTensor<B, D>) -> IntTensor<B, D> {
        Self::int_swap_dims(tensor, D - 2, D - 1)
    }

    /// Swaps two dimensions of an int tensor.
    ///
    /// # Arguments
    ///
    /// * `tensor` - The tensor to swap the dimensions of.
    /// * `dim1` - The first dimension to swap.
    /// * `dim2` - The second dimension to swap.
    ///
    /// # Returns
    ///
    /// The tensor with the dimensions swapped.
    fn int_swap_dims<const D: usize>(
        tensor: IntTensor<B, D>,
        dim1: usize,
        dim2: usize,
    ) -> IntTensor<B, D>;

    /// Permutes the dimensions of a tensor.
    ///
    /// # Arguments
    ///
    /// * `tensor` - The tensor to permute the dimensions of.
    /// * `axes` - The new order of the dimensions.
    /// # Returns
    ///
    /// The tensor with the dimensions permuted.
    fn int_permute<const D: usize>(tensor: IntTensor<B, D>, axes: [usize; D]) -> IntTensor<B, D>;

    /// Reverse the order of elements in a tensor along the given axes.
    ///
    /// # Arguments
    ///
    /// * `tensor` - The tensor to reverse.
    /// * `axes` - The axes to reverse.
    ///
    /// The tensor with the elements reversed.
    fn int_flip<const D: usize>(tensor: IntTensor<B, D>, axes: &[usize]) -> IntTensor<B, D>;

    /// Returns a new tensor with the given dimension narrowed to the given range.
    ///
    /// # Arguments
    ///
    /// * `dim` - The dimension along which the tensor will be narrowed.
    /// * `start` - The starting point of the given range.
    /// * `length` - The ending point of the given range.
    /// # Panics
    ///
    /// - If the dimension is greater than the number of dimensions of the tensor.
    /// - If the given range exceeds the number of elements on the given dimension.
    ///
    /// # Returns
    ///
    /// A new tensor with the given dimension narrowed to the given range.
    fn int_narrow<const D: usize>(
        tensor: IntTensor<B, D>,
        dim: usize,
        start: usize,
        length: usize,
    ) -> IntTensor<B, D> {
        narrow::<B, D, Int>(tensor, dim, start, length)
    }

    /// Split the tensor along the given dimension into chunks.
    ///
    /// # Arguments
    ///
    /// * `tensor` - The tensor.
    /// * `chunks` - The number of chunks to be produced
    /// * `times` - The dimension along which the tensor will be split.
    ///
    /// # Returns
    ///
    /// A vector of tensors
    fn int_chunk<const D: usize>(
        tensor: IntTensor<B, D>,
        chunks: usize,
        dim: usize,
    ) -> Vec<IntTensor<B, D>> {
        chunk::<B, D, Int>(tensor, chunks, dim)
    }

    /// Creates a new int tensor with random values.
    ///
    ///  # Arguments
    ///  * `shape` - The shape of the tensor.
    ///  * `distribution` - The distribution to sample from.
    ///  * `device` - The device to create the tensor on.
    ///
    ///  # Returns
    ///
    ///  The tensor with the given shape and random values.
    fn int_random<const D: usize>(
        shape: Shape<D>,
        distribution: Distribution,
        device: &Device<B>,
    ) -> IntTensor<B, D>;

    /// Creates a new tensor with values from the given range with the given step size.
    ///
    /// # Arguments
    ///
    /// * `range` - The range of values.
    /// * `step` - The step size.
    /// * `device` - The device to create the tensor on.
    ///
    /// # Returns
    ///
    /// The tensor with the given values.
    fn int_arange_step(range: Range<i64>, step: usize, device: &Device<B>) -> IntTensor<B, 1> {
        let value = range
            .step_by(step)
            .map(|i| i.elem())
            .collect::<Vec<IntElem<B>>>();
        let shape = Shape::new([value.len()]);
        let data = Data::new(value, shape);
        B::int_from_data(data, device)
    }

    /// Creates a new tensor with values from the given range.
    ///
    /// # Arguments
    ///
    /// * `range` - The range of values.
    /// * `device` - The device to create the tensor on.
    ///
    /// # Returns
    ///
    /// The tensor with the given values.
    ///
    /// # Remarks
    ///
    /// Uses `arange_step` with a step size of 1 under the hood.
    fn int_arange(range: Range<i64>, device: &Device<B>) -> IntTensor<B, 1> {
        Self::int_arange_step(range, 1, device)
    }

    /// Tests if any element in the int `tensor` evaluates to True.
    ///
    /// # Arguments
    ///
    /// * `tensor` - The tensor to test.
    ///
    /// # Returns
    ///
    /// A boolean tensor with a single element, True if any element in the tensor is True, False otherwise.
    fn int_any<const D: usize>(tensor: IntTensor<B, D>) -> BoolTensor<B, 1> {
        let bool_tensor = B::int_equal_elem(tensor, 0.elem());
        let bool_tensor = B::bool_not(bool_tensor);
        let sum = B::int_sum(B::bool_into_int(bool_tensor));
        B::int_greater_elem(sum, 0.elem())
    }

    /// Tests if any element in the int `tensor` evaluates to True along a given dimension `dim`.
    ///
    /// # Arguments
    ///
    /// * `tensor` - The tensor to test.
    /// * `dim` - The axis along which to test.
    ///
    /// # Returns
    ///
    /// A boolean tensor `Tensor<B, D, Bool>` with the same size as input `tensor`, except in the `dim` axis
    /// where the size is 1. The elem in the `dim` axis is True if any element along this dim in the input
    /// evaluates to True, False otherwise.
    fn int_any_dim<const D: usize>(tensor: IntTensor<B, D>, dim: usize) -> BoolTensor<B, D> {
        let bool_tensor = B::int_equal_elem(tensor, 0.elem());
        let bool_tensor = B::bool_not(bool_tensor);
        let sum = B::int_sum_dim(B::bool_into_int(bool_tensor), dim);
        B::int_greater_elem(sum, 0.elem())
    }

    /// Tests if all elements in the int `tensor` evaluate to True.
    ///
    /// # Arguments
    ///
    /// * `tensor` - The tensor to test.
    ///
    /// # Returns
    ///
    /// A boolean tensor `Tensor<B, 1, Bool>` with a single element, True if all elements in the input tensor
    /// evaluate to True, False otherwise.
    fn int_all<const D: usize>(tensor: IntTensor<B, D>) -> BoolTensor<B, 1> {
        let num_elems = B::int_shape(&tensor).num_elements();
        let bool_tensor = B::int_equal_elem(tensor, 0.elem());
        let bool_tensor = B::bool_not(bool_tensor);
        let sum = B::int_sum(B::bool_into_int(bool_tensor));
        B::int_equal_elem(sum, (num_elems as i32).elem())
    }

    /// Tests if all elements in the int `tensor` evaluate to True along a given dimension `dim`.
    ///
    /// # Arguments
    ///
    /// * `tensor` - The tensor to test.
    /// * `dim` - The axis along which to test.
    ///
    /// # Returns
    ///
    /// A boolean tensor `Tensor<B, D, Bool>` with the same size as input `tensor`, except in the `dim` axis
    /// where the size is 1. The elem in the `dim` axis is True if all elements along this dim in the input
    /// evaluates to True, False otherwise.
    fn int_all_dim<const D: usize>(tensor: IntTensor<B, D>, dim: usize) -> BoolTensor<B, D> {
        let num_elems = B::int_shape(&tensor).dims[dim];
        let bool_tensor = B::int_equal_elem(tensor, 0.elem());
        let bool_tensor = B::bool_not(bool_tensor);
        let sum = B::int_sum_dim(B::bool_into_int(bool_tensor), dim);
        B::int_equal_elem(sum, (num_elems as i32).elem())
    }

    /// Returns the signs of the int `tensor`.
    ///
    /// # Arguments
    ///
    /// * `tensor` - The tensor to extract the signs from.
    ///
    /// # Returns
    ///
    /// A tensor with the same shape as `tensor` containing the signs of the elements of `tensor`.
    fn int_sign<const D: usize>(tensor: IntTensor<B, D>) -> IntTensor<B, D> {
        let zeros = B::int_zeros(B::int_shape(&tensor), &B::int_device(&tensor));
        let less_than_zero = B::int_lower_elem(tensor.clone(), 0.0f32.elem());
        let greater_than_zero = B::int_greater_elem(tensor, 0.0f32.elem());

        let mut result = B::int_mask_fill(zeros, less_than_zero, (-1.0f32).elem());
        result = B::int_mask_fill(result, greater_than_zero, 1.0f32.elem());
        result
    }

<<<<<<< HEAD
    /// Broadcasts the int `tensor` to the given `shape`.
    fn int_expand<const D1: usize, const D2: usize>(
        tensor: IntTensor<B, D1>,
        shape: Shape<D2>,
    ) -> IntTensor<B, D2>;
=======
    /// Sort the elements of the input `tensor` by value along a given dimension.
    ///
    /// This sort is unstable (i.e., may reorder equal elements).
    ///
    /// # Arguments
    ///
    /// * `tensor` - The input tensor.
    /// * `dim` - The axis along which to sort.
    /// * `descending` - The sorting order.
    ///
    /// # Returns
    ///
    /// A tensor with the same shape as the input tensor, where the elements are sorted by value.
    #[cfg(any(feature = "wasm-sync", not(target_family = "wasm")))]
    fn int_sort<const D: usize>(
        tensor: IntTensor<B, D>,
        dim: usize,
        descending: bool,
    ) -> IntTensor<B, D> {
        sort::<B, D, Int>(tensor, dim, descending)
    }

    /// Sort the elements of the input `tensor` by value along a given dimension.
    ///
    /// This sort is unstable (i.e., may reorder equal elements).
    ///
    /// # Arguments
    ///
    /// * `tensor` - The input tensor.
    /// * `dim` - The axis along which to sort.
    ///
    /// # Returns
    ///
    /// A tensor with the same shape as the input tensor and corresponding indices, where
    /// the elements are sorted by value and the indices map back to the original input tensor.
    #[cfg(any(feature = "wasm-sync", not(target_family = "wasm")))]
    fn int_sort_with_indices<const D: usize>(
        tensor: IntTensor<B, D>,
        dim: usize,
        descending: bool,
    ) -> (IntTensor<B, D>, IntTensor<B, D>) {
        sort_with_indices::<B, D, Int>(tensor, dim, descending)
    }

    /// Returns the indices that sort the elements of the input `tensor` by value
    /// along a given dimension.
    ///
    /// This sort is unstable (i.e., may reorder equal elements).
    ///
    /// # Arguments
    ///
    /// * `tensor` - The input tensor.
    /// * `dim` - The axis along which to sort.
    /// * `descending` - The sorting order.
    ///
    /// # Returns
    ///
    /// A tensor with the same shape as the input tensor the indices map back to the original input tensor.
    #[cfg(any(feature = "wasm-sync", not(target_family = "wasm")))]
    fn int_argsort<const D: usize>(
        tensor: IntTensor<B, D>,
        dim: usize,
        descending: bool,
    ) -> IntTensor<B, D> {
        argsort::<B, D, Int>(tensor, dim, descending)
    }
>>>>>>> dc45cf17
}<|MERGE_RESOLUTION|>--- conflicted
+++ resolved
@@ -1199,13 +1199,12 @@
         result
     }
 
-<<<<<<< HEAD
     /// Broadcasts the int `tensor` to the given `shape`.
     fn int_expand<const D1: usize, const D2: usize>(
         tensor: IntTensor<B, D1>,
         shape: Shape<D2>,
     ) -> IntTensor<B, D2>;
-=======
+
     /// Sort the elements of the input `tensor` by value along a given dimension.
     ///
     /// This sort is unstable (i.e., may reorder equal elements).
@@ -1272,5 +1271,4 @@
     ) -> IntTensor<B, D> {
         argsort::<B, D, Int>(tensor, dim, descending)
     }
->>>>>>> dc45cf17
 }