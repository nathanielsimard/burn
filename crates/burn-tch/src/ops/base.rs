--- conflicted
+++ resolved
@@ -416,8 +416,7 @@
             .collect()
     }
 
-<<<<<<< HEAD
-    pub fn split(tensor: TchTensor<E>, split_size: usize, dim: usize) -> Vec<TchTensor<E>> {
+    pub fn split(tensor: TchTensor, split_size: usize, dim: usize) -> Vec<TchTensor> {
         tensor
             .tensor
             .split(split_size as i64, dim as i64)
@@ -427,10 +426,10 @@
     }
 
     pub fn split_with_sizes(
-        tensor: TchTensor<E>,
+        tensor: TchTensor,
         split_sizes: Vec<usize>,
         dim: usize,
-    ) -> Vec<TchTensor<E>> {
+    ) -> Vec<TchTensor> {
         let split_sizes_i64: Vec<i64> = split_sizes.iter().map(|&s| s as i64).collect();
         tensor
             .tensor
@@ -440,10 +439,7 @@
             .collect()
     }
 
-    pub fn powf(tensor: TchTensor<E>, exponent: TchTensor<E>) -> TchTensor<E> {
-=======
     pub fn powf(tensor: TchTensor, exponent: TchTensor) -> TchTensor {
->>>>>>> f64914b3
         TchTensor::binary_ops_tensor(
             tensor,
             exponent,
