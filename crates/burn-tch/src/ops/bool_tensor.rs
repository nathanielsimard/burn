--- conflicted
+++ resolved
@@ -132,13 +132,13 @@
         TchOps::chunk(tensor, chunks, dim)
     }
 
-<<<<<<< HEAD
     fn bool_permute<const D: usize>(
         tensor: burn_tensor::ops::BoolTensor<Self, D>,
         axes: [usize; D],
     ) -> burn_tensor::ops::BoolTensor<Self, D> {
         TchOps::permute(tensor, axes)
-=======
+    }
+
     fn bool_argwhere<const D: usize>(
         tensor: <LibTorch<E> as Backend>::BoolTensorPrimitive<D>,
     ) -> TchTensor<i64, 2> {
@@ -154,6 +154,5 @@
             .into_iter()
             .map(TchTensor::new)
             .collect()
->>>>>>> 4ed90a98
     }
 }