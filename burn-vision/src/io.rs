use std::fmt;
use std::{fmt::Display, io};
use std::path::Path; 
use std::fs::File;
use std::error::Error;

use burn_core::serde::de::value;
use burn_core::tensor::{backend::Backend, Tensor, Data, Shape};
use image::{DynamicImage, GenericImage, GenericImageView, Rgba};
use image::ColorType::Rgba8;

#[derive(Debug)]
pub enum ImageReaderError {
    Io(io::Error),
    Image(image::ImageError),
}

impl Display for ImageReaderError {
    fn fmt(&self, f: &mut fmt::Formatter) -> fmt::Result {
        match self {
            ImageReaderError::Io(err) => write!(f, "IO error: {}", err),
            ImageReaderError::Image(err) => write!(f, "Image error: {}", err),
        }
    }
}

impl Error for ImageReaderError {
    fn source(&self) -> Option<&(dyn Error + 'static)> {
        match self {
            ImageReaderError::Io(err) => Some(err),
            ImageReaderError::Image(err) => Some(err),
        }
    }
} 


pub struct ImageReader<B: Backend> {
    device: B::Device,
}

impl<B: Backend> ImageReader<B> {
    pub fn new(device: B::Device) -> Self {
        Self { device }
    }

    pub fn read_image<P: AsRef<Path>>(&self, path: P) -> Result<Tensor<B, 3>, ImageReaderError> {
        let img = image::open(path).map_err(ImageReaderError::Image)?;
        let (width, height) = img.dimensions();

        let raw_pixels: Vec<f32> = img.to_rgb8().into_iter().map(|p| {
            p.clone() as f32
        }).collect::<Vec<f32>>();

        let data = Data {
            value: raw_pixels,
            shape: Shape::new([height as usize, width as usize, 3]),
        };
        
        Ok(Tensor::<B, 3>::from_data(data.convert(), &self.device))
    }

    pub fn write_image<P: AsRef<Path>>(&self, tensor: &Tensor<B, 3>, path: P) -> Result<(), ImageReaderError> {
    
        // First normalize the image to fall in the range of [0, 255]
        let tensor = tensor.clone();
        let min = tensor.clone().min().into_scalar();

        // Bring the minimum value to zero.
        let tensor = tensor.sub_scalar(min);

        // Bring the max to 255
        // Note: there are clearly issues with this method, as it will end up stretching the brightness of the image when writing
        //       but I am not sure how much of an issue this is for most use cases. (eg. I want to output the results of my transforms
        //       to make sure they look sensible)
        let max = tensor.clone().max().into_scalar();
        let tensor = tensor.div_scalar(max).mul_scalar(255);
        

        let data = tensor.to_data().convert::<u8>();
        let shape = data.shape;
        let width = shape.dims[1];
        let height = shape.dims[0];
        let mut img = DynamicImage::new_rgb8(width as u32, height as u32);
        for y in 0..height {
            for x in 0..width {
<<<<<<< HEAD
                let r = data.value[(y * width + x) * 3 + 0];
                let g = data.value[(y * width + x) * 3 + 1];
                let b = data.value[(y * width + x) * 3 + 2];

                img.put_pixel(x as u32, y as u32, image::Rgba([r, g, b, 255]));
=======
                let r = data.value[(y * width + x) * 3 + 0] as u8;
                let g = data.value[(y * width + x) * 3 + 1] as u8;
                let b = data.value[(y * width + x) * 3 + 2] as u8;
                img.put_pixel(x, y, image::Rgba([r, g, b, 255]));
>>>>>>> 3b5c0587
            }
        }

        let mut file = File::create(path).map_err(ImageReaderError::Io)?;
        img.write_to(&mut file, image::ImageOutputFormat::Png).map_err(ImageReaderError::Image)?;
        Ok(())
    }
}<|MERGE_RESOLUTION|>--- conflicted
+++ resolved
@@ -6,6 +6,8 @@
 
 use burn_core::serde::de::value;
 use burn_core::tensor::{backend::Backend, Tensor, Data, Shape};
+use image::{DynamicImage, GenericImage, GenericImageView, Rgba};
+use image::ColorType::Rgba8;
 use image::{DynamicImage, GenericImage, GenericImageView, Rgba};
 use image::ColorType::Rgba8;
 
@@ -83,23 +85,18 @@
         let mut img = DynamicImage::new_rgb8(width as u32, height as u32);
         for y in 0..height {
             for x in 0..width {
-<<<<<<< HEAD
                 let r = data.value[(y * width + x) * 3 + 0];
                 let g = data.value[(y * width + x) * 3 + 1];
                 let b = data.value[(y * width + x) * 3 + 2];
 
                 img.put_pixel(x as u32, y as u32, image::Rgba([r, g, b, 255]));
-=======
-                let r = data.value[(y * width + x) * 3 + 0] as u8;
-                let g = data.value[(y * width + x) * 3 + 1] as u8;
-                let b = data.value[(y * width + x) * 3 + 2] as u8;
-                img.put_pixel(x, y, image::Rgba([r, g, b, 255]));
->>>>>>> 3b5c0587
             }
         }
 
         let mut file = File::create(path).map_err(ImageReaderError::Io)?;
         img.write_to(&mut file, image::ImageOutputFormat::Png).map_err(ImageReaderError::Image)?;
+        let mut file = File::create(path).map_err(ImageReaderError::Io)?;
+        img.write_to(&mut file, image::ImageOutputFormat::Png).map_err(ImageReaderError::Image)?;
         Ok(())
     }
 }