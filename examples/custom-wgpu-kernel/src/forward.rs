use crate::FloatTensor;

use super::Backend;
use burn::{
    backend::wgpu::{
        build_info, into_contiguous, kernel_wgsl, FloatElement, GraphicsApi, IntElement,
        JitBackend, JitTensor, Kernel, KernelSource, SourceKernel, SourceTemplate, WgpuRuntime,
        WorkGroup, WorkgroupSize,
    },
    tensor::Shape,
};
use derive_new::new;
use std::marker::PhantomData;

// Source the kernel written in WGSL.
kernel_wgsl!(FusedMatmulAddReluRaw, "./kernel.wgsl");

// Define our kernel type with workgroup information.
#[derive(new, Debug)]
struct FusedMatmulAddRelu<E: FloatElement> {
    workgroup_size: WorkgroupSize,
    _elem: PhantomData<E>,
}

// Implement the dynamic kernel trait for our kernel type.
impl<E: FloatElement> KernelSource for FusedMatmulAddRelu<E> {
    fn source(&self) -> SourceTemplate {
        // Extend our raw kernel with workgroup size information using the
        // `SourceTemplate` trait.
        FusedMatmulAddReluRaw::new()
            .source()
            .register("workgroup_size_x", self.workgroup_size.x.to_string())
            .register("workgroup_size_y", self.workgroup_size.y.to_string())
            .register("elem", E::type_name())
            .register("int", "i32")
    }
}

/// Implement our custom backend trait for the existing backend `WgpuBackend`.
impl<G: GraphicsApi, F: FloatElement, I: IntElement> Backend for JitBackend<WgpuRuntime<G, F, I>> {
    fn fused_matmul_add_relu<const D: usize>(
        lhs: FloatTensor<Self, D>,
        rhs: FloatTensor<Self, D>,
        bias: FloatTensor<Self, D>,
    ) -> FloatTensor<Self, D> {
        // Define workgroup size, hardcoded for simplicity.
        let workgroup_size = WorkgroupSize { x: 16, y: 16, z: 1 };

        // Specify the size of a workgroup for this kernel
        lhs.assert_is_on_same_device(&rhs);
        lhs.assert_is_on_same_device(&bias);

        // For simplicity, make sure each tensor is continuous.
        let lhs = into_contiguous(lhs);
        let rhs = into_contiguous(rhs);
        let bias = into_contiguous(bias);

        // Get the matmul relevant shapes.
        let num_rows = lhs.shape.dims[D - 2];
        let num_cols = rhs.shape.dims[D - 1];

        // Compute shape of output, while tracking number of batches.
        let mut num_batches = 1;
        let mut shape_out = [0; D];
        for i in shape_out.into_iter().take(D - 2) {
            shape_out[i] = usize::max(lhs.shape.dims[i], rhs.shape.dims[i]);
            num_batches *= shape_out[i];
        }
        shape_out[D - 2] = num_rows;
        shape_out[D - 1] = num_cols;
        let shape_out = Shape::new(shape_out);

        // Create a buffer for the output tensor.
        let buffer = lhs
            .client
            .empty(shape_out.num_elements() * core::mem::size_of::<F>());

        // Create the output tensor primitive.
        let output = JitTensor::new(lhs.client.clone(), lhs.device.clone(), shape_out, buffer);

        // Create the kernel.
        let kernel = FusedMatmulAddRelu::<F>::new(workgroup_size);

        // Build info buffer with tensor information needed by the kernel, such as shapes and strides.
        let info = build_info(&[&lhs, &rhs, &output]);
        let info_handle = lhs.client.create(bytemuck::cast_slice(&info));

        // Declare the wgsl workgroup with the number of blocks in x, y and z.
        let blocks_needed_in_x = f32::ceil(num_rows as f32 / workgroup_size.x as f32) as u32;
        let blocks_needed_in_y = f32::ceil(num_cols as f32 / workgroup_size.y as f32) as u32;
        let workgroup = WorkGroup::new(blocks_needed_in_x, blocks_needed_in_y, num_batches as u32);

        // Execute lazily the kernel with the launch information and the given buffers.
        lhs.client.execute(
<<<<<<< HEAD
            Box::new(DynamicKernel::new(kernel, workgroup)),
            vec![
                lhs.handle.disconnect(),
                rhs.handle.disconnect(),
                bias.handle.disconnect(),
                output.handle.disconnect(),
                info_handle.disconnect(),
=======
            Kernel::Custom(Box::new(SourceKernel::new(
                kernel,
                workgroup,
                workgroup_size,
            ))),
            &[
                &lhs.handle,
                &rhs.handle,
                &bias.handle,
                &output.handle,
                &info_handle,
>>>>>>> f3e0aa66
            ],
        );

        // Return the output tensor.
        output
    }
}<|MERGE_RESOLUTION|>--- conflicted
+++ resolved
@@ -92,27 +92,17 @@
 
         // Execute lazily the kernel with the launch information and the given buffers.
         lhs.client.execute(
-<<<<<<< HEAD
-            Box::new(DynamicKernel::new(kernel, workgroup)),
+            Kernel::Custom(Box::new(SourceKernel::new(
+                kernel,
+                workgroup,
+                workgroup_size,
+            ))),
             vec![
                 lhs.handle.disconnect(),
                 rhs.handle.disconnect(),
                 bias.handle.disconnect(),
                 output.handle.disconnect(),
                 info_handle.disconnect(),
-=======
-            Kernel::Custom(Box::new(SourceKernel::new(
-                kernel,
-                workgroup,
-                workgroup_size,
-            ))),
-            &[
-                &lhs.handle,
-                &rhs.handle,
-                &bias.handle,
-                &output.handle,
-                &info_handle,
->>>>>>> f3e0aa66
             ],
         );
 
