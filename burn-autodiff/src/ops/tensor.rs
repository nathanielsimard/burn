--- conflicted
+++ resolved
@@ -1327,7 +1327,6 @@
             OpsKind::UnTracked(prep) => prep.finish(output),
         }
     }
-<<<<<<< HEAD
     fn unbind<const D: usize, const D2: usize>(
         tensor: ADTensor<B, D>,
         dim: usize,
@@ -1399,7 +1398,6 @@
     ) -> <ADBackendDecorator<B> as Backend>::TensorPrimitive<D> {
         unimplemented!()
     }
-=======
 }
 
 /// Make sure the grad tensor has the given shape.
@@ -1425,5 +1423,4 @@
     }
 
     grad
->>>>>>> a835b481
 }