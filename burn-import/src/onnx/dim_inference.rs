use std::collections::HashMap;

use protobuf::Enum;

use super::{
    ir::{ArgType, Argument, AttributeValue, Data, ElementType, Node, NodeType, TensorType},
    op_configuration::flatten_config,
    protos::tensor_proto::DataType,
};

struct TensorDimUpdater {
    arguments: HashMap<String, Argument>,
}

impl TensorDimUpdater {
    fn new(inputs: &[Argument]) -> Self {
        let mut arguments: HashMap<String, Argument> = HashMap::with_capacity(inputs.len());

        inputs.iter().for_each(|input| {
            arguments.insert(input.name.clone(), input.clone());
        });

        Self { arguments }
    }
    /// Update tensor inputs from the registered arguments and returns the number of input
    /// updated.
    fn update_tensor_inputs(&self, node: &mut Node) -> usize {
        self.update_arguments(&mut node.inputs)
    }

    /// Update the arguments struct from the node output tensors and return the number of output
    /// updated.
    fn update_tensor_outputs(&mut self, node: &Node) -> usize {
        node.outputs
            .iter()
            .map(|arg| {
                self.arguments.insert(arg.name.clone(), arg.clone());
            })
            .count()
    }

    fn update_arguments(&self, arguments: &mut [Argument]) -> usize {
        arguments
            .iter_mut()
            .filter_map(|input| self.arguments.get(&input.name).map(|arg| (arg, input)))
            .map(|(arg, input)| {
                input.ty = arg.ty.clone();
            })
            .count()
    }
}

/// Infer the dimension of each output tensor and update them.
pub fn dim_inference(
    nodes: &mut Vec<Node>,
    graph_inputs: &Vec<Argument>,
    graph_outputs: &mut Vec<Argument>,
) {
    let mut updater = TensorDimUpdater::new(graph_inputs);

    for node in nodes.iter_mut() {
        updater.update_tensor_inputs(node);

        match node.node_type {
            NodeType::Conv1d => conv1d_update_outputs(node),
            NodeType::Conv2d => conv2d_update_outputs(node),
            NodeType::MaxPool2d => same_as_input(node),
            NodeType::Linear => linear_update_outputs(node),
            NodeType::Flatten => flatten_update_outputs(node),
            NodeType::Relu => same_as_input(node),
            NodeType::LogSoftmax => same_as_input(node),
            NodeType::BatchNormalization => same_as_input(node),
            NodeType::Add => same_as_input(node),
            NodeType::Sub => same_as_input(node),
            NodeType::Mul => same_as_input(node),
            NodeType::Cast => cast_update_outputs(node),
            NodeType::Div => same_as_input(node),
<<<<<<< HEAD
=======
            NodeType::Sqrt => same_as_input(node),
            NodeType::Tanh => same_as_input(node),
>>>>>>> a25f8b22
            NodeType::Softmax => same_as_input(node),
            NodeType::ReduceMean => mean_update_outputs(node),
            NodeType::Constant => constant_update_outputs(node),
            NodeType::Equal => equal_update_outputs(node),
            NodeType::Shape => shape_update_outputs(node),
            NodeType::Unsqueeze => unsqueeze_update_outputs(node),
            NodeType::Sigmoid => same_as_input(node),
            NodeType::Transpose => same_as_input(node),
            NodeType::Concat => concat_update_outputs(node),
            NodeType::Reshape => reshape_update_outputs(node),
            NodeType::Dropout => same_as_input(node),
            NodeType::GlobalAveragePool => same_as_input(node),
            NodeType::AveragePool2d => same_as_input(node),
            NodeType::Clip => same_as_input(node),
            _ => temporary_pass_through_stub(node),
        }

        updater.update_tensor_outputs(node);
    }

    updater.update_arguments(graph_outputs);
}

fn constant_update_outputs(node: &mut Node) {
    // Fix the tensor dimension of the output when the value is tensor

    let keys = [
        "value",
        "value_float",
        "value_floats",
        "value_int",
        "value_ints",
        "value_string",
        "value_strings",
        "sparse_value",
    ];

    let matched_value = keys.iter().find_map(|&key| node.attrs.get(key).cloned());

    node.outputs[0].ty = match matched_value {
        Some(value) => match &value {
            // The value is stored in an attribute
            AttributeValue::Tensor(tensor) => ArgType::Tensor(TensorType {
                elem_type: tensor.elem_type.clone(),
                dim: tensor.dim,
                shape: tensor.shape.clone(),
            }),
            AttributeValue::Float32(_) => ArgType::Scalar(ElementType::Float32),
            AttributeValue::Float32s(value) => ArgType::Tensor(TensorType {
                elem_type: ElementType::Float32,
                dim: 1,
                shape: Some(vec![value.len()]),
            }),
            AttributeValue::Int64(_) => ArgType::Scalar(ElementType::Int64),
            AttributeValue::Int64s(value) => ArgType::Tensor(TensorType {
                elem_type: ElementType::Int64,
                dim: 1,
                shape: Some(vec![value.len()]),
            }),
            ty => panic!("Constant value of {:?} is not supported", ty),
        },
        None => panic!("Constant node must have a value attribute"),
    };
}

/// Infer the shape of the output tensor of a Conv2d node
fn linear_update_outputs(node: &mut Node) {
    // Extract the configuration of the linear layer (inputs are known)
    let node_input = &node.inputs[0];
    let weight = &node.inputs[1];

    if let ArgType::Tensor(tensor) = node_input.clone().ty {
        let mut tensor = tensor.clone();
        let mut shape = tensor.shape.clone().unwrap();

        if let ArgType::Tensor(weight_tensor) = weight.clone().ty {
            let last = shape.last_mut().unwrap();
            *last = *weight_tensor.shape.unwrap().first().unwrap();
        } else {
            panic!("Weight must be a tensor");
        }

        tensor.shape = Some(shape);

        // Update the output tensor
        node.outputs[0].ty = ArgType::Tensor(tensor);
    } else {
        panic!("Only tensor input is valid");
    }
}

/// Update the output type using "to" attribute
fn cast_update_outputs(node: &mut Node) {
    if node.inputs.len() != 1 {
        panic!("Cast: multiple inputs are not supported");
    }
    let output = &mut node.outputs[0];

    // Extract cast type and update the output tensor
    let elem_type = match node.attrs.get("to") {
        Some(value) => match &value {
            AttributeValue::Int64(type_id) => match DataType::from_i32(*type_id as i32).unwrap() {
                DataType::FLOAT => ElementType::Float32,
                DataType::INT32 => ElementType::Int32,
                DataType::INT64 => ElementType::Int64,
                DataType::DOUBLE => ElementType::Float64,
                _ => panic!("Cast: unsupported type"),
            },
            _ => panic!("'to' attribute must be an Int64"),
        },
        None => panic!("Constant node must have a value attribute"),
    };

    match output.ty.clone() {
        ArgType::Tensor(tensor) => {
            if tensor.dim == 0 {
                // treat 0-dim tensor as scalar
                output.ty = ArgType::Scalar(elem_type);
            } else {
                todo!("Cast: support casting from different tensor types");
            }
        }
        ArgType::Scalar(_scalar) => {
            output.ty = ArgType::Scalar(elem_type);
        }
        _ => panic!("Cast: only scalar input is valid"),
    }
}

fn concat_update_outputs(node: &mut Node) {
    let tensor = node
        .inputs
        .iter()
        .find_map(|input| match &input.ty {
            ArgType::Tensor(tensor) => Some(tensor),
            _ => None,
        })
        .unwrap();

    node.outputs[0].ty = ArgType::Tensor(tensor.clone());
}

fn reshape_update_outputs(node: &mut Node) {
    assert_eq!(node.inputs.len(), 2);

    let shape = if let Some(Data::Int64s(ref shape)) = node.inputs[1].value {
        shape
    } else {
        panic!("Reshape: shape must be an int64s");
    };

    // The output dimension is the same as the shape length
    let dim = shape.len();
    let elem_type = match node.inputs[0].ty.clone() {
        ArgType::Tensor(tensor) => tensor.elem_type,
        _ => panic!("Reshape: invalid input type"),
    };

    let shape = shape.iter().map(|&dim| dim as usize).collect();

    node.outputs[0].ty = ArgType::Tensor(TensorType {
        elem_type,
        dim,
        shape: Some(shape),
    });
}

fn mean_update_outputs(node: &mut Node) {
    if node.inputs.len() != 1 {
        panic!("Mean: multiple inputs are not supported");
    }

    // Extract the configuration of the linear layer (inputs are known)
    let node_input = &mut node.inputs[0];
    let tensor = match node_input.clone().ty {
        ArgType::Tensor(tensor) => tensor,
        _ => panic!("Only tensor input is valid"),
    };

    let dim_only = match node.attrs.get("axes") {
        Some(value) => match &value {
            AttributeValue::Int64(_) => true,
            AttributeValue::Int64s(ints) => ints.len() == 1,
            _ => false,
        },
        None => false,
    };

    if dim_only {
        node.outputs[0].ty = ArgType::Tensor(tensor);
    } else {
        node.outputs[0].ty = ArgType::Tensor(TensorType { dim: 1, ..tensor });
    }
}

fn unsqueeze_update_outputs(node: &mut Node) {
    let node_input = node
        .inputs
        .first_mut()
        .expect("Unsqueeze: an input is required");

    if let ArgType::Tensor(tensor) = &mut node_input.ty {
        tensor.dim += 1;

        // add a new dimension to the input tensor by extending the shape
        // TODO: support unsqueezing configurations
        if let Some(shape) = &mut tensor.shape {
            shape.insert(0, 1);
        } else {
            todo!("Unsqueeze: support unsqueezing a tensor without shape");
        }

        node.outputs[0].ty = ArgType::Tensor(tensor.clone());
    } else {
        panic!("Only tensor input is valid");
    }
}

fn same_as_input(node: &mut Node) {
    node.outputs[0].ty = node.inputs[0].ty.clone();
}

/// Temporary pass-through stub for dimension inference so that we can export the IR model.
fn temporary_pass_through_stub(node: &mut Node) {
    log::warn!(
        "Must implement dimension inference for {:?}",
        node.node_type
    );
}

fn equal_update_outputs(node: &mut Node) {
    let input1_type = node.inputs[0].ty.clone();

    match input1_type {
        ArgType::Tensor(tensor) => {
            // if the input is a tensor, the output is a tensor of bool
            node.outputs[0].ty = ArgType::Tensor(TensorType {
                elem_type: ElementType::Bool,
                ..tensor
            });
        }
        ArgType::Scalar(_) => {
            node.outputs[0].ty = ArgType::Scalar(ElementType::Bool);
        }
        _ => panic!("Only tensor input is valid"),
    }
}

fn shape_update_outputs(node: &mut Node) {
    if node.inputs.len() != 1 {
        panic!("Gather: multiple inputs are not supported: {:?}", node);
    }

    // Extract the configuration of the linear layer (inputs are known)
    let node_input = &mut node.inputs[0];
    if let ArgType::Tensor(tensor) = node_input.clone().ty {
        // Update the output tensor
        node.outputs[0].ty = ArgType::Shape(tensor.dim);
    } else {
        panic!("Only tensor input is valid");
    }
}

/// Infers the shape of a Flatten node and replaces the shape of the output tensor.
fn flatten_update_outputs(node: &mut Node) {
    if node.inputs.len() != 1 {
        panic!("Flatten: multiple inputs are not supported");
    }
    let tensor = node
        .inputs
        .iter()
        .find_map(|input| match &input.ty {
            ArgType::Tensor(tensor) => Some(tensor),
            _ => None,
        })
        .unwrap();

    let input_dim = tensor.dim;

    let (start_dim, end_dim) = flatten_config(node);

    let collapsed_dims = end_dim - start_dim;
    let output_dim = input_dim - collapsed_dims;

    node.outputs[0].ty = ArgType::Tensor(TensorType {
        dim: output_dim,
        ..tensor.clone()
    });
}

/// Infers the shape of a Conv1d node and replaces the shape of the output tensor.
fn conv1d_update_outputs(node: &mut Node) {
    // extract the channels from the weight tensor's shape [out_channels, in_channels, ...]
    if let ArgType::Tensor(tensor) = node.inputs[0].clone().ty {
        node.outputs[0].ty = ArgType::Tensor(tensor);
    } else {
        panic!("Only tensor input is valid");
    }
}

/// Infers the shape of a Conv2d node and replaces the shape of the output tensor.
fn conv2d_update_outputs(node: &mut Node) {
    // extract the channels from the weight tensor's shape [out_channels, in_channels, ...]
    if let ArgType::Tensor(tensor) = node.inputs[0].clone().ty {
        node.outputs[0].ty = ArgType::Tensor(tensor);
    } else {
        panic!("Only tensor input is valid");
    }
}<|MERGE_RESOLUTION|>--- conflicted
+++ resolved
@@ -75,11 +75,8 @@
             NodeType::Mul => same_as_input(node),
             NodeType::Cast => cast_update_outputs(node),
             NodeType::Div => same_as_input(node),
-<<<<<<< HEAD
-=======
             NodeType::Sqrt => same_as_input(node),
             NodeType::Tanh => same_as_input(node),
->>>>>>> a25f8b22
             NodeType::Softmax => same_as_input(node),
             NodeType::ReduceMean => mean_update_outputs(node),
             NodeType::Constant => constant_update_outputs(node),
