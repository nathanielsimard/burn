--- conflicted
+++ resolved
@@ -214,12 +214,8 @@
     cargo_build(["--workspace", "--exclude=xtask"].into());
 
     // Test each workspace
-<<<<<<< HEAD
     let njobs = jobs.map_or(String::new(), |n| format!("--jobs={}", n));
-    cargo_test(&["--workspace", njobs.as_str()]);
-=======
-    cargo_test(["--workspace"].into());
->>>>>>> 07cbd209
+    cargo_test(["--workspace", njobs.as_str()].into());
 
     // Check format
     cargo_fmt();
