--- conflicted
+++ resolved
@@ -153,16 +153,11 @@
 portable-atomic-util = { version = "0.2.4", features = ["alloc"] }
 
 ### For the main burn branch. ###
-<<<<<<< HEAD
-# cubecl = { git = "https://github.com/tracel-ai/cubecl", default-features = false, rev = "dd0c2fa86bc58133cde596e13ddb1d7ad33ac44c" }
-# cubecl-common = { git = "https://github.com/tracel-ai/cubecl", default-features = false, rev = "dd0c2fa86bc58133cde596e13ddb1d7ad33ac44c" }
-=======
 cubecl = { git = "https://github.com/tracel-ai/cubecl", default-features = false, rev = "2a6dd3e60b686230a8f686aafd246342259f7003" }
 cubecl-common = { git = "https://github.com/tracel-ai/cubecl", default-features = false, rev = "2a6dd3e60b686230a8f686aafd246342259f7003" }
->>>>>>> e40c69b8
 ### For local development. ###
-cubecl = { path = "../cubecl/crates/cubecl", default-features = false }
-cubecl-common = { path = "../cubecl/crates/cubecl-common", default-features = false }
+# cubecl = { path = "../cubecl/crates/cubecl", default-features = false }
+# cubecl-common = { path = "../cubecl/crates/cubecl-common", default-features = false }
 ### For the release. ###
 # cubecl = { version = "0.4.0", default-features = false }
 # cubecl-common = { version = "0.4.0", default-features = false }
