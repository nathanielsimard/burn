[workspace]
# Try
# require version 2 to avoid "feature" additiveness for dev-dependencies
# https://doc.rust-lang.org/cargo/reference/resolver.html#feature-resolver-version-2
resolver = "2"

members = [
    "backend-comparison",
    "crates/*",
    "crates/burn-import/pytorch-tests",
    "crates/burn-import/onnx-tests",
    "examples/*",
    "examples/pytorch-import/model",
    "xtask",
]

exclude = [
    "examples/notebook",
    "examples/raspberry-pi-pico", # will cause dependency building issues otherwise
]

[workspace.package]
edition = "2021"
license = "MIT OR Apache-2.0"
readme = "README.md"
version = "0.16.0"

[workspace.dependencies]
atomic_float = "1"
bytemuck = "1.20.0"
candle-core = { version = "0.7" }
clap = { version = "4.5.20", features = ["derive"] }
colored = "2.1.0"
console_error_panic_hook = "0.1.7"
csv = "1.3.1"
dashmap = "6.1.0"
data-encoding = { version = "2.6.0", default-features = false, features = [
    "alloc",
] }
dirs = "5.0.1"
fake = "2.10.0"
flate2 = "1.0.34"
float-cmp = "0.9.0"
getrandom = { version = "0.2.15", default-features = false }
gix-tempfile = { version = "14.0.2", features = ["signals"] }
globwalk = "0.9.1"
hashbrown = "0.15.2"
hound = "3.5.1"
image = "0.25.5"
indicatif = "0.17.8"
js-sys = "0.3.69"
libm = "0.2.9"
log = { default-features = false, version = "0.4.22" }
md5 = "0.7.0"
paste = "1"
percent-encoding = "2.3.1"
polars = { version = "0.41.3", features = ["lazy"] }
pretty_assertions = "1.4.1"
proc-macro2 = "1.0.92"
protobuf = "3.4.0"
protobuf-codegen = "3.4.0"
quote = "1.0.37"
r2d2 = "0.8.10"
r2d2_sqlite = { version = "0.25.0" }
rayon = "1.10.0"
regex = "1.11.0"
reqwest = "0.12.8"
rmp-serde = "1.3.0"
rstest = "0.19.0"
rusqlite = { version = "0.32.1" }
rust-format = { version = "0.3.4" }
sanitize-filename = "0.5.0"
serde_bytes = { version = "0.11.15", default-features = false, features = [
    "alloc",
] } # alloc for no_std
serde_rusqlite = "0.36.0"
serial_test = "3.2.0"
spin = { version = "0.9.8", features = [
    "mutex",
    "spin_mutex",
    "portable-atomic",
] }
strum = "0.26.3"
strum_macros = "0.26.4"
syn = { version = "2.0.89", features = ["full", "extra-traits"] }
tempfile = "3.14.0"
thiserror = "1.0.67"
tokio = { version = "1.41.1", features = ["rt", "macros"] }
tracing-appender = "0.2.3"
tracing-core = "0.1.32"
tracing-subscriber = "0.3.18"
web-time = "1.1.0"
zip = "2.2.0"

# Async handling
async-channel = "2.3"
futures-lite = { version = "2.5.0", default-features = false }

# Terminal UI
ratatui = "0.29.0"

# WGPU stuff
text_placeholder = "0.5.1"
wgpu = "22.1.0"

# Benchmarks and Burnbench
arboard = "3.4.1"
github-device-flow = "0.2.0"
os_info = "3.8.2"
wsl = "0.1.0"

bincode = { version = "2.0.0-rc.3", features = [
    "alloc",
    "serde",
], default-features = false }

#
# The following packages disable the "std" feature for no_std compatibility
#
cfg-if = "1.0.0"
derive-new = { version = "0.7.0", default-features = false }

blas-src = { version = "0.10.0", default-features = false }
half = { version = "2.4.1", features = [
    "alloc",
    "num-traits",
    "serde",
], default-features = false }
matrixmultiply = { version = "0.3.9", default-features = false }
ndarray = { version = "0.16.0", default-features = false }
num-traits = { version = "0.2.19", default-features = false, features = [
    "libm",
] } # libm is for no_std
openblas-src = "0.10.9"
rand = { version = "0.8.5", default-features = false, features = [
    "std_rng",
] } # std_rng is for no_std
rand_distr = { version = "0.4.3", default-features = false }
serde = { version = "1.0.215", default-features = false, features = [
    "derive",
    "alloc",
] } # alloc is for no_std, derive is needed
serde_json = { version = "1.0.132", default-features = false }
uuid = { version = "1.9.1", default-features = false }

libc = "0.2.162"
nvml-wrapper = "0.10.0"
sysinfo = "0.30.13"
systemstat = "0.2.3"
tch = "0.15.0"

ahash = { version = "0.8.11", default-features = false }
portable-atomic-util = { version = "0.2.4", features = ["alloc"] }

### For the main burn branch. ###
<<<<<<< HEAD
cubecl = { git = "https://github.com/tracel-ai/cubecl", default-features = false, rev = "7becd499c6eb5a4788b38ea7a4793990f0670324" }
cubecl-common = { git = "https://github.com/tracel-ai/cubecl", default-features = false, rev = "7becd499c6eb5a4788b38ea7a4793990f0670324" }
=======
cubecl = { git = "https://github.com/tracel-ai/cubecl", default-features = false, rev = "2c09d4dd1ecb9f474e524dc47b05599edb7049e7" }
cubecl-common = { git = "https://github.com/tracel-ai/cubecl", default-features = false, rev = "2c09d4dd1ecb9f474e524dc47b05599edb7049e7" }
>>>>>>> 0b614b70
### For local development. ###
# cubecl = { path = "../cubecl/crates/cubecl", default-features = false }
# cubecl-common = { path = "../cubecl/crates/cubecl-common", default-features = false }
### For the release. ###
# cubecl = { version = "0.3.0", default-features = false }
# cubecl-common = { version = "0.3.0", default-features = false }

### For xtask crate ###
tracel-xtask = { version = "~1.1" }

[profile.dev]
debug = 0 # Speed up compilation time and not necessary.<|MERGE_RESOLUTION|>--- conflicted
+++ resolved
@@ -153,13 +153,8 @@
 portable-atomic-util = { version = "0.2.4", features = ["alloc"] }
 
 ### For the main burn branch. ###
-<<<<<<< HEAD
-cubecl = { git = "https://github.com/tracel-ai/cubecl", default-features = false, rev = "7becd499c6eb5a4788b38ea7a4793990f0670324" }
-cubecl-common = { git = "https://github.com/tracel-ai/cubecl", default-features = false, rev = "7becd499c6eb5a4788b38ea7a4793990f0670324" }
-=======
 cubecl = { git = "https://github.com/tracel-ai/cubecl", default-features = false, rev = "2c09d4dd1ecb9f474e524dc47b05599edb7049e7" }
 cubecl-common = { git = "https://github.com/tracel-ai/cubecl", default-features = false, rev = "2c09d4dd1ecb9f474e524dc47b05599edb7049e7" }
->>>>>>> 0b614b70
 ### For local development. ###
 # cubecl = { path = "../cubecl/crates/cubecl", default-features = false }
 # cubecl-common = { path = "../cubecl/crates/cubecl-common", default-features = false }
