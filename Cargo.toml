[workspace]
# require version 2 to avoid "feature" additiveness for dev-dependencies
# https://doc.rust-lang.org/cargo/reference/resolver.html#feature-resolver-version-2
resolver = "2"

members = [
  "burn",
  "burn-core",
  "burn-train",
  "burn-derive",
  "burn-tensor",
  "burn-tensor-testgen",
  "burn-dataset",
  "burn-tch",
  "burn-ndarray",
  "burn-autodiff",
<<<<<<< HEAD
  "burn-autodiff-old",
=======
  "burn-common",
  "burn-no-std-tests",
>>>>>>> fb925acc
  "examples/*",
]

[workspace.dependencies]
const-random = "0.1.15"
dashmap = "5.4.0"
dirs = "4.0.0"
fake = "2.5.0"
flate2 = "1.0.25"
half = {version = "1.6.0", features = [
  "num-traits",
]}# needs to be 1.6 to work with tch
hashbrown = "0.13.2"
indicatif = "0.17.2"
lazy_static = "1.4.0"
libm = "0.2.6"
log = "0.4.17"
log4rs = "1.2.0"
spin = {version = "0.9.5", features = ["mutex", "spin_mutex"]}
thiserror = "1.0.38"

#
# The following packages disable the "std" feature for no_std compatibility
#
derive-new = {version = "0.5.9", default-features = false}
ndarray = {version = "0.15.6", default-features = false}
num-traits = {version = "0.2.15", default-features = false, features = ["libm"]}# libm is for no_std
rand = {version = "0.8.5", default-features = false, features = ["std_rng"]}# std_rng is for no_std 
rand_distr = {version = "0.4.3", default-features = false}
serde = {version = "1.0.152", default-features = false, features = ["derive", "alloc"]}# alloc is for no_std, derive is needed
serde_json = {version = "1.0.91", default-features = false}
uuid = {version = "1.3.0", default-features = false}<|MERGE_RESOLUTION|>--- conflicted
+++ resolved
@@ -14,12 +14,9 @@
   "burn-tch",
   "burn-ndarray",
   "burn-autodiff",
-<<<<<<< HEAD
   "burn-autodiff-old",
-=======
   "burn-common",
   "burn-no-std-tests",
->>>>>>> fb925acc
   "examples/*",
 ]
 
