--- conflicted
+++ resolved
@@ -153,13 +153,8 @@
 portable-atomic-util = { version = "0.2.4", features = ["alloc"] }
 
 ### For the main burn branch. ###
-<<<<<<< HEAD
 # cubecl = { git = "https://github.com/tracel-ai/cubecl", default-features = false, rev = "2a6dd3e60b686230a8f686aafd246342259f7003" }
 # cubecl-common = { git = "https://github.com/tracel-ai/cubecl", default-features = false, rev = "2a6dd3e60b686230a8f686aafd246342259f7003" }
-=======
-cubecl = { git = "https://github.com/tracel-ai/cubecl", default-features = false, rev = "a172f6760052bef392e6f0e44e912460960f2c1b" }
-cubecl-common = { git = "https://github.com/tracel-ai/cubecl", default-features = false, rev = "a172f6760052bef392e6f0e44e912460960f2c1b" }
->>>>>>> 6b2e66bd
 ### For local development. ###
 cubecl = { path = "../cubecl/crates/cubecl", default-features = false }
 cubecl-common = { path = "../cubecl/crates/cubecl-common", default-features = false }
