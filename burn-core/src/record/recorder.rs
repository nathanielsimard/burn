use core::any::type_name;

use alloc::format;
use alloc::string::{String, ToString};
use serde::{de::DeserializeOwned, Deserialize, Serialize};

use super::{BinBytesRecorder, FullPrecisionSettings, PrecisionSettings, Record};
#[cfg(feature = "std")]
use super::{
    BinFileRecorder, BinGzFileRecorder, DefaultFileRecorder, HalfPrecisionSettings,
    PrettyJsonFileRecorder,
};

/// Record any item implementing [Serialize](Serialize) and [DeserializeOwned](DeserializeOwned).
pub trait Recorder: Send + Sync + core::default::Default + core::fmt::Debug + Clone {
    /// Type of the settings used by the recorder.
    type Settings: PrecisionSettings;

    /// Arguments used to record objects.
    type RecordArgs: Clone;

    /// Record output type.
    type RecordOutput;

    /// Arguments used to load recorded objects.
    type LoadArgs: Clone;

<<<<<<< HEAD
    /// Records using the given [settings](RecordSettings).
=======
    /// Record an item with the given arguments.
>>>>>>> c4e4c25f
    fn record<R: Record>(
        &self,
        record: R,
        args: Self::RecordArgs,
    ) -> Result<Self::RecordOutput, RecorderError> {
        let item = record.into_item::<Self::Settings>();
        let item = BurnRecord::new::<Self>(item);

        self.save_item(item, args)
    }

    /// Load an item from the given arguments.
    fn load<R: Record>(&self, args: Self::LoadArgs) -> Result<R, RecorderError> {
        let item: BurnRecord<R::Item<Self::Settings>> =
            self.load_item(args.clone()).map_err(|err| {
                if let Ok(record) = self.load_item::<BurnRecordNoItem>(args.clone()) {
                    let mut message = "Unable to load record.".to_string();
                    let metadata = recorder_metadata::<Self>();
                    if metadata.float != record.metadata.float {
                        message += format!(
                            "\nMetadata has a different float type: Actual {:?}, Expected {:?}",
                            record.metadata.float, metadata.float
                        )
                        .as_str();
                    }
                    if metadata.int != record.metadata.int {
                        message += format!(
                            "\nMetadata has a different int type: Actual {:?}, Expected {:?}",
                            record.metadata.int, metadata.int
                        )
                        .as_str();
                    }
                    if metadata.format != record.metadata.format {
                        message += format!(
                            "\nMetadata has a different format: Actual {:?}, Expected {:?}",
                            record.metadata.format, metadata.format
                        )
                        .as_str();
                    }
                    if metadata.version != record.metadata.version {
                        message += format!(
                            "\nMetadata has a different Burn version: Actual {:?}, Expected {:?}",
                            record.metadata.version, metadata.version
                        )
                        .as_str();
                    }

                    message += format!("\nError: {:?}", err).as_str();

                    return RecorderError::Unknown(message);
                }

                err
            })?;

        Ok(R::from_item(item.item))
    }

    /// Saves an item.
    ///
    /// This method is used by [record](Recorder::record) to save the item.
    ///
    /// # Arguments
    ///
    /// * `item` - Item to save.
    /// * `args` - Arguments to use to save the item.
    ///
    /// # Returns
    ///
    /// The output of the save operation.
    fn save_item<I: Serialize>(
        &self,
        item: I,
        args: Self::RecordArgs,
    ) -> Result<Self::RecordOutput, RecorderError>;

    /// Loads an item.
    ///
    /// This method is used by [load](Recorder::load) to load the item.
    ///
    /// # Arguments
    ///
    /// * `args` - Arguments to use to load the item.
    ///
    /// # Returns
    ///
    /// The loaded item.
    fn load_item<I: DeserializeOwned>(&self, args: Self::LoadArgs) -> Result<I, RecorderError>;
}

fn recorder_metadata<R: Recorder>() -> BurnMetadata {
    BurnMetadata::new(
        type_name::<<R::Settings as PrecisionSettings>::FloatElem>().to_string(),
        type_name::<<R::Settings as PrecisionSettings>::IntElem>().to_string(),
        type_name::<R>().to_string(),
        env!("CARGO_PKG_VERSION").to_string(),
        format!("{:?}", R::Settings::default()),
    )
}

/// Error that can occur when using a [Recorder](Recorder).
#[derive(Debug)]
pub enum RecorderError {
    /// File not found.
    FileNotFound(String),

    /// Other error.
    Unknown(String),
}

impl core::fmt::Display for RecorderError {
    fn fmt(&self, f: &mut core::fmt::Formatter<'_>) -> core::fmt::Result {
        f.write_str(format!("{self:?}").as_str())
    }
}

// TODO: Move from std to core after Error is core (see https://github.com/rust-lang/rust/issues/103765)
#[cfg(feature = "std")]
impl std::error::Error for RecorderError {}

pub(crate) fn bin_config() -> bincode::config::Configuration {
    bincode::config::standard()
}

/// Metadata of a record.
#[derive(new, Debug, Serialize, Deserialize, PartialEq, Eq)]
pub struct BurnMetadata {
    /// Float type used to record the item.
    pub float: String,

    /// Int type used to record the item.
    pub int: String,

    /// Format used to record the item.
    pub format: String,

    /// Burn record version used to record the item.
    pub version: String,

    /// Settings used to record the item.
    pub settings: String,
}

/// Record that can be saved by a [Recorder](Recorder).
#[derive(Serialize, Deserialize)]
pub struct BurnRecord<I> {
    /// Metadata of the record.
    pub metadata: BurnMetadata,

    /// Item to record.
    pub item: I,
}

impl<I> BurnRecord<I> {
    /// Creates a new record.
    ///
    /// # Arguments
    ///
    /// * `item` - Item to record.
    ///
    /// # Returns
    ///
    /// The new record.
    pub fn new<R: Recorder>(item: I) -> Self {
        let metadata = recorder_metadata::<R>();

        Self { metadata, item }
    }
}

/// Record that can be saved by a [Recorder](Recorder) without the item.
#[derive(new, Debug, Serialize, Deserialize)]
pub struct BurnRecordNoItem {
    /// Metadata of the record.
    pub metadata: BurnMetadata,
}

/// Default recorder.
///
/// It uses the [named msgpack](rmp_serde) format for serialization with full precision.
#[cfg(feature = "std")]
pub type DefaultRecorder = DefaultFileRecorder<FullPrecisionSettings>;

/// Recorder optimized for compactness.
///
/// It uses the [named msgpack](rmp_serde) format for serialization with half precision.
/// If you are looking for the recorder that offers the smallest file size, have a look at
/// [sensitive compact recorder](SensitiveCompactRecorder).
#[cfg(feature = "std")]
pub type CompactRecorder = DefaultFileRecorder<HalfPrecisionSettings>;

/// Recorder optimized for compactness making it a good choice for model deployment.
///
/// It uses the [bincode](bincode) format for serialization and half precision.
/// This format is not resilient to type changes since no metadata is encoded.
/// Favor [default recorder](DefaultRecorder) or [compact recorder](CompactRecorder)
/// for long term data storage.
#[cfg(feature = "std")]
pub type SensitiveCompactRecorder = BinGzFileRecorder<HalfPrecisionSettings>;

/// Training recorder compatible with no-std inference.
#[cfg(feature = "std")]
pub type NoStdTrainingRecorder = BinFileRecorder<FullPrecisionSettings>;

/// Inference recorder compatible with no-std.
pub type NoStdInferenceRecorder = BinBytesRecorder<FullPrecisionSettings>;

/// Debug recorder.
///
/// It uses the [pretty json](serde_json) format for serialization with full precision making it
/// human readable.
#[cfg(feature = "std")]
pub type DebugRecordSettings = PrettyJsonFileRecorder<FullPrecisionSettings>;

#[cfg(all(test, feature = "std"))]
mod tests {
    static FILE_PATH: &str = "/tmp/burn_test_record";

    use super::*;
    use burn_tensor::ElementConversion;

    #[test]
    #[should_panic]
    fn err_when_invalid_item() {
        #[derive(new, Serialize, Deserialize)]
        struct Item<S: PrecisionSettings> {
            value: S::FloatElem,
        }

        impl<D: PrecisionSettings> Record for Item<D> {
            type Item<S: PrecisionSettings> = Item<S>;

            fn into_item<S: PrecisionSettings>(self) -> Self::Item<S> {
                Item {
                    value: self.value.elem(),
                }
            }

            fn from_item<S: PrecisionSettings>(item: Self::Item<S>) -> Self {
                Item {
                    value: item.value.elem(),
                }
            }
        }

        let item = Item::<FullPrecisionSettings>::new(16.elem());

        // Serialize in f32.
        let recorder = DefaultFileRecorder::<FullPrecisionSettings>::new();
        recorder.record(item, FILE_PATH.into()).unwrap();

        // Can't deserialize f32 into f16.
        let recorder = DefaultFileRecorder::<HalfPrecisionSettings>::new();
        recorder
            .load::<Item<FullPrecisionSettings>>(FILE_PATH.into())
            .unwrap();
    }
}<|MERGE_RESOLUTION|>--- conflicted
+++ resolved
@@ -25,11 +25,16 @@
     /// Arguments used to load recorded objects.
     type LoadArgs: Clone;
 
-<<<<<<< HEAD
-    /// Records using the given [settings](RecordSettings).
-=======
-    /// Record an item with the given arguments.
->>>>>>> c4e4c25f
+    /// Records an item.
+    ///
+    /// # Arguments
+    ///
+    /// * `record` - The item to record.
+    /// * `args` - Arguments used to record the item.
+    ///
+    /// # Returns
+    ///
+    /// The output of the recording.
     fn record<R: Record>(
         &self,
         record: R,
