#![allow(clippy::single_range_in_vec_init)]

use alloc::vec::Vec;

#[cfg(any(feature = "wasm-sync", not(target_family = "wasm")))]
use alloc::format;
#[cfg(any(feature = "wasm-sync", not(target_family = "wasm")))]
use alloc::string::String;
#[cfg(any(feature = "wasm-sync", not(target_family = "wasm")))]
use alloc::vec;

use burn_common::{reader::Reader, stub::Mutex};
use core::{fmt::Debug, ops::Range};

<<<<<<< HEAD
use crate::{
    backend::Backend, check, check::TensorCheck, Bool, Data, Float, Int, Shape, TensorKind, Element
};
=======
use crate::check::TensorCheck;
use crate::tensor::api::chunk::chunk;
use crate::tensor::api::narrow::narrow;
use crate::{backend::Backend, check, Bool, Data, Float, Int, Shape, TensorKind};
>>>>>>> 1fd07fcb

/// A tensor with a given backend, shape and data type.
#[derive(new, Clone, Debug)]
pub struct Tensor<B, const D: usize, K = Float>
where
    B: Backend,
    K: TensorKind<B>,
{
    pub(crate) primitive: K::Primitive<D>,
}

impl<B, const D: usize, K> Tensor<B, D, K>
where
    B: Backend,
    K: BasicOps<B>,
{
    /// Converts the tensor into a primitive tensor.
    pub fn into_primitive(self) -> K::Primitive<D> {
        self.primitive
    }

    /// Converts from a primitive tensor into a tensor.
    pub fn from_primitive(tensor: K::Primitive<D>) -> Self {
        Self::new(tensor)
    }

    /// Create an empty tensor of the given shape.
    pub fn empty_devauto<S: Into<Shape<D>>>(shape: S) -> Self {
        Self::empty(shape, &B::Device::default())
    }

    /// Create an empty tensor of the given shape.
    pub fn empty<S: Into<Shape<D>>>(shape: S, device: &B::Device) -> Self {
        Self::new(K::empty(shape.into(), device))
    }

    /// Returns the dimensions of the current tensor.
    ///
    /// Equivalent to `tensor.shape().dims`.
    pub fn dims(&self) -> [usize; D] {
        Self::shape(self).dims
    }

    /// Returns the shape of the current tensor.
    pub fn shape(&self) -> Shape<D> {
        K::shape(&self.primitive)
    }

    /// Reshape the tensor to have the given shape.
    ///
    /// A `-1` in the shape is used to infer the remaining dimensions, e.g.: `[2, -1]`
    /// will reshape the tensor with [2, 3, 4] dimensions to [2, 12].
    ///
    /// A `0` in the shape instructs to keep the current dimension from the original tensor,
    /// e.g.: `[2, 0, 4]` will reshape the tensor with [2, 3, 4] dimensions to [2, 3, 4].
    /// This is useful when reshaping tensors with unknown dimensions and combining with `-1`
    /// to infer the remaining dimensions, e.g. `[0, -1]` will reshape the tensor
    /// with [1, 3, 4] dimensions to [1, 12].
    ///
    /// # Arguments
    /// - `shape`: The new shape of the tensor.
    ///
    /// # Panics
    /// - If the tensor contains more than one `-1` in the shape.
    /// - If the tensor contains values that are not positive (other than -1).
    /// - If the shape does not match the number of elements of the original shape.
    ///
    /// # Example
    /// ```rust
    /// use burn_tensor::backend::Backend;
    /// use burn_tensor::Tensor;
    ///
    /// fn example<B: Backend>() {
    ///    let tensor = Tensor::<B, 3>::ones_devauto([2, 3, 4]);
    ///    // Given a 3D tensor with dimensions (2, 3, 4), reshape it to (2, 12)
    ///    let reshaped_tensor: Tensor::<B, 2> = tensor.reshape([2, -1]);
    ///    // The resulting tensor will have dimensions (2, 12).
    ///    println!("{:?}", reshaped_tensor.shape());
    /// }
    /// ```
    pub fn reshape<const D2: usize, S: ReshapeArgs<D2>>(self, shape: S) -> Tensor<B, D2, K> {
        // Convert reshape args to shape
        let shape = shape.into_shape(&self);
        Tensor::new(K::reshape::<D, D2>(self.primitive, shape))
    }

    /// Transpose the tensor.
    ///
    /// # Arguments
    ///
    /// * `tensor` - The tensor to transpose.
    ///
    /// # Returns
    ///
    /// The transposed tensor.
    pub fn transpose(self) -> Tensor<B, D, K> {
        Tensor::new(K::transpose(self.primitive))
    }

    /// Swaps two dimensions of a tensor.
    ///
    /// # Arguments
    ///
    /// * `tensor` - The tensor to swap the dimensions of.
    /// * `dim1` - The first dimension to swap.
    /// * `dim2` - The second dimension to swap.
    ///
    /// # Returns
    ///
    /// The tensor with the dimensions swapped.
    pub fn swap_dims(self, dim1: usize, dim2: usize) -> Tensor<B, D, K> {
        Tensor::new(K::swap_dims(self.primitive, dim1, dim2))
    }

    /// Flatten the tensor along a given range of dimensions.
    ///
    /// This function collapses the specified range of dimensions into a single dimension,
    /// effectively flattening the tensor in that range.
    ///
    /// # Arguments
    ///
    /// - `start_dim`: The starting dimension of the range to be flattened.
    /// - `end_dim`: The ending dimension of the range to be flattened (inclusive).
    ///
    /// # Type Parameters
    ///
    /// - `D2`: The resulting number of dimensions in the flattened tensor.
    ///
    /// # Returns
    ///
    /// A new `Tensor<B, D2, K>` instance with the specified range of dimensions flattened.
    ///
    /// # Example
    ///
    /// ```rust
    ///
    /// use burn_tensor::backend::Backend;
    /// use burn_tensor::{Tensor, Shape};
    ///
    /// fn example<B: Backend>() {
    ///     let tensor = Tensor::<B, 3>::ones_devauto(Shape::new([2, 3, 4]));
    ///
    ///     // Given a 3D tensor with dimensions (2, 3, 4), flatten the dimensions between indices 1 and 2:
    ///     let flattened_tensor: Tensor::<B, 2> = tensor.flatten(1, 2);
    ///
    ///     // The resulting tensor will have dimensions (2, 12).
    ///    println!("{:?}", flattened_tensor.shape());
    /// }
    ///
    /// ```
    pub fn flatten<const D2: usize>(self, start_dim: usize, end_dim: usize) -> Tensor<B, D2, K> {
        check!(TensorCheck::flatten::<D, D2>(start_dim, end_dim));

        let current_dims = self.shape().dims;
        let mut new_dims: [usize; D2] = [0; D2];
        let mut flatten_dims = 1;

        for i in current_dims[start_dim..=end_dim].iter() {
            flatten_dims *= i;
        }

        new_dims[..start_dim].copy_from_slice(&current_dims[..start_dim]);
        new_dims[start_dim] = flatten_dims;
        new_dims[start_dim + 1..].copy_from_slice(&current_dims[end_dim + 1..]);

        Tensor::new(K::reshape::<D, D2>(self.primitive, new_dims.into()))
    }

    /// Squeeze the tensor along the given dimension, removing the specified dimension
    /// of size one, and effectively reducing the rank of the tensor by one.
    ///
    /// # Arguments
    ///
    /// - `dim`: The dimension to be squeezed.
    ///
    /// # Type Parameters
    ///
    ///  - 'D2': The resulting number of dimensions in the squeezed tensor.
    ///
    /// # Returns
    ///
    /// A new `Tensor<B, D2, K>` instance with the specified dimenension removed.
    ///
    /// # Example
    ///
    /// ```rust
    ///
    /// use burn_tensor::backend::Backend;
    /// use burn_tensor::{Tensor, Shape};
    ///
    /// fn example<B: Backend>() {
    ///     let tensor = Tensor::<B, 3>::ones_devauto(Shape::new([2, 1, 4]));
    ///
    ///     // Given a 3D tensor with dimensions (2, 1, 4), squeeze the dimension 1
    ///     let squeezed_tensor: Tensor::<B, 2> = tensor.squeeze(1);
    ///
    ///     // Resulting tensor will have dimensions (2, 4)
    ///     println!("{:?}", squeezed_tensor.shape());
    /// }
    /// ```
    pub fn squeeze<const D2: usize>(self, dim: usize) -> Tensor<B, D2, K> {
        check!(TensorCheck::squeeze::<D2>(dim, &self.shape().dims));

        let current_dims = self.shape().dims;
        let mut new_dims: [usize; D2] = [0; D2];

        new_dims[..dim].copy_from_slice(&current_dims[..dim]);
        new_dims[dim..].copy_from_slice(&current_dims[dim + 1..]);

        Tensor::new(K::reshape::<D, D2>(self.primitive, new_dims.into()))
    }

    /// Unsqueeze the current tensor. Create new dimensions to fit the given size.
    ///
    /// If the output size is higher than the current tensor.
    ///
    /// # Example
    ///
    /// ```rust
    /// use burn_tensor::backend::Backend;
    /// use burn_tensor::{Tensor, Shape};
    ///
    /// fn example<B: Backend>() {
    ///     let tensor = Tensor::<B, 2>::ones_devauto(Shape::new([3, 3]));
    ///     let tensor = tensor.unsqueeze::<4>();
    ///     println!("{:?}", tensor.shape());
    ///     // Shape { dims: [1, 1, 3, 3] }
    /// }
    /// ```
    pub fn unsqueeze<const D2: usize>(self) -> Tensor<B, D2, K> {
        check!(TensorCheck::unsqueeze::<D, D2>());

        let mut dims = [1; D2];
        let num_ones = D2 - D;
        let shape = self.shape();

        dims[num_ones..(D + num_ones)].copy_from_slice(&shape.dims[..D]);

        let shape = Shape::new(dims);
        self.reshape(shape)
    }

    /// Creates a new tensor with a dimension of size one inserted at the specified position.
    ///
    /// # Example
    ///
    /// ```rust
    /// use burn_tensor::backend::Backend;
    /// use burn_tensor::{Tensor, Shape};
    ///
    /// fn example<B: Backend>() {
    ///     let tensor = Tensor::<B, 2>::ones_devauto(Shape::new([3, 3]));
    ///     let tensor: Tensor<B, 3> = tensor.unsqueeze_dim(1);
    ///     println!("{:?}", tensor.shape());
    ///     // Shape { dims: [3, 1, 3] }
    /// }
    /// ```
    pub fn unsqueeze_dim<const D2: usize>(self, dim: usize) -> Tensor<B, D2, K> {
        check!(TensorCheck::unsqueeze_dim::<{ D }>(dim));

        let mut dims = [1; D2];
        let shape = self.shape();

        dims[0..dim].copy_from_slice(&shape.dims[0..dim]);

        if dim < D {
            dims[dim] = 1;
            dims[(dim + 1)..].copy_from_slice(&shape.dims[dim..]);
        } else {
            dims[dim] = 1;
        }

        let shape = Shape::new(dims);
        self.reshape(shape)
    }






    /// Returns a tensor containing the elements selected from the given ranges.
    ///
    /// # Panics
    ///
    /// If a range exceeds the number of elements on a dimension.
    ///
    /// # Example
    ///
    /// ```rust
    /// use burn_tensor::backend::Backend;
    /// use burn_tensor::{Tensor, Shape};
    ///
    /// fn example<B: Backend>() {
    ///     // Create a tensor with a single dimension of ints between 0 and 11
    ///     let tensor = Tensor::<B, 1, burn_tensor::Int>::arange_devauto(0..12);
    ///     // Select elements 0, 1, 2, 3 from the first dimension
    ///     let tensor_slices = tensor.clone().slice([0..4]);
    ///     println!("\nexpecting [0,1,2,3] : {:?}", tensor);
    ///     println!("expecting [4] : {:?}", tensor.dims());
    ///
    ///     // Create a Tensor with 3 dimensions
    ///     let tensor = Tensor::<B, 3>::ones_devauto(Shape::new([2, 3, 3]));
    ///     // This slice will select the element 0 on the first dimension,
    ///     // elements 0,1,2 of the second dimension and element 1 of third dimension
    ///     let tensor_slices = tensor.slice([0..1, 0..3, 1..2]);
    ///     println!("expecting [1, 3, 1] : {:?}", tensor_slices.dims());
    ///
    ///     // Create a tensor of ints from 0 to 11 and reshape it into three dimensions
    ///     let tensor = Tensor::<B, 1, burn_tensor::Int>::arange_devauto(0..12);
    ///     let tensor = tensor.reshape([1, 3, 4]);
    ///     println!("\nexpecting [[[0,1,2,3],[4,5,6,7],[8,9,10,11]]] : {:?}", tensor);
    ///     println!("expecting [1, 3, 4] : {:?}", tensor.dims());
    ///     // Select element 0 of first dimension, elements 1,2 of second dimension
    ///     // and element 1 of third dimension
    ///     //
    ///     // This is the equivalent of this pseudo code
    ///     // let mut v = vec![[[]]];
    ///     // v[0][0][0] = tensor[0][1][1];
    ///     // v[0][1][0] = tensor[0][2][1];
    ///     let tensor_slices = tensor.slice([0..1, 1..3, 1..2]);
    ///     println!("\nexpecting [1, 2, 1] : {:?}", tensor_slices.dims());
    ///     println!("expecting [[[5],[9]]] : {:?}", tensor_slices);
    /// }
    /// ```
    pub fn slice<const D2: usize>(self, ranges: [core::ops::Range<usize>; D2]) -> Self {
        check!(TensorCheck::slice(&self.shape(), &ranges));
        Self::new(K::slice(self.primitive, ranges))
    }

    /// Returns a copy of the current tensor with the selected elements changed to the new ones at
    /// the selected indices.
    ///
    /// # Panics
    ///
    /// - If a range exceeds the number of elements on a dimension.
    /// - If the given values don't match the given ranges.
    ///
    /// # Example
    ///
    /// ```rust
    /// use burn_tensor::backend::Backend;
    /// use burn_tensor::Tensor;
    ///
    /// fn example<B: Backend>() {
    ///     let tensor = Tensor::<B, 3>::ones_devauto([2, 3, 3]);
    ///     let values = Tensor::<B, 3>::zeros_devauto([1, 1, 1]);
    ///     let tensor_sliced = tensor.slice_assign([0..1, 0..1, 0..1], values);
    ///     println!("{:?}", tensor_sliced.dims()); // [2, 3, 3]
    /// }
    /// ```
    pub fn slice_assign<const D2: usize>(
        self,
        ranges: [core::ops::Range<usize>; D2],
        values: Self,
    ) -> Self {
        check!(TensorCheck::slice_assign(
            &self.shape(),
            &values.shape(),
            &ranges
        ));
        Self::new(K::slice_assign(self.primitive, ranges, values.primitive))
    }

    /// Returns the device of the current tensor.
    pub fn device(&self) -> B::Device {
        K::device(&self.primitive)
    }

    /// Returns a new tensor on the given device.
    pub fn to_device(self, device: &B::Device) -> Self {
        Self::new(K::to_device(self.primitive, device))
    }

    #[cfg(all(not(feature = "wasm-sync"), target_family = "wasm"))]
    /// Returns the data of the current tensor.
    pub async fn into_data(self) -> Data<K::Elem, D> {
        K::into_data(self.primitive).read().await
    }

    #[cfg(any(feature = "wasm-sync", not(target_family = "wasm")))]
    /// Returns the data of the current tensor.
    pub fn into_data(self) -> Data<K::Elem, D> {
        K::into_data(self.primitive).read()
    }

    #[cfg(all(not(feature = "wasm-sync"), target_family = "wasm"))]
    /// Returns the data of the current tensor.
    pub async fn to_data(&self) -> Data<K::Elem, D> {
        K::into_data(self.primitive.clone()).read().await
    }

    #[cfg(any(feature = "wasm-sync", not(target_family = "wasm")))]
    /// Returns the data of the current tensor without taking ownership.
    pub fn to_data(&self) -> Data<K::Elem, D> {
        Self::into_data(self.clone())
    }

    /// Create a tensor from the given data.
    pub fn from_data_devauto<T>(data: T) -> Self
    where
        T: Into<Data<K::Elem, D>>,
    {
        Self::from_data(data, &B::Device::default())
    }

    /// Create a tensor from the given data on the given device.
    pub fn from_data<T>(data: T, device: &B::Device) -> Self
    where
        T: Into<Data<K::Elem, D>>,
    {
        Self::new(K::from_data(data.into(), device))
    }

    /// Repeat the tensor along the given dimension.
    ///
    /// # Panics
    ///
    /// If the selected dimension more than one item.
    pub fn repeat(self, dim: usize, times: usize) -> Self {
        Self::new(K::repeat(self.primitive, dim, times))
    }

    /// Applies element wise equal comparison and returns a boolean tensor.
    ///
    /// # Panics
    ///
    /// If the two tensors don't have the same shape.
    pub fn equal(self, other: Self) -> Tensor<B, D, Bool> {
        check!(TensorCheck::binary_ops_ew("Equal", &self, &other));
        K::equal(self.primitive, other.primitive)
    }

    /// Concatenates all tensors into a new one along the given dimension.
    ///
    /// # Panics
    ///
    /// If all tensors don't have the same shape.
    pub fn cat(tensors: Vec<Self>, dim: usize) -> Self {
        check!(TensorCheck::cat(&tensors, dim));

        Self::new(K::cat(
            tensors.into_iter().map(|vector| vector.primitive).collect(),
            dim,
        ))
    }

    /// Concatenates all tensors into a new one along a new dimension.
    ///
    /// # Panics
    ///
    /// If all tensors don't have the same shape.
    /// Given dimension is not with range of 0..=D2
    pub fn stack<const D2: usize>(tensors: Vec<Tensor<B, D, K>>, dim: usize) -> Tensor<B, D2, K> {
        check!(TensorCheck::stack(&tensors, dim));
        let tensors = tensors.into_iter().map(|t| t.unsqueeze_dim(dim)).collect();
        Tensor::<B, D2, K>::cat(tensors, dim)
    }

    /// Iterate over slices of tensors alongside a given dimension.
    ///
    /// # Panics
    ///
    /// Given dimension is less than tensor rank.
    ///
    /// # Returns
    ///
    /// A tensor iterator.
    pub fn iter_dim(self, dim: usize) -> DimIter<B, D, K> {
        check!(TensorCheck::dim_ops::<D>("iter_dim", dim));
        DimIter::new(self, dim)
    }

    /// Returns a new tensor with the given dimension narrowed to the given range.
    ///
    /// # Panics
    ///
    /// - If the dimension is greater than the number of dimensions of the tensor.
    /// - If the given range exceeds the number of elements on the given dimension.
    ///
    /// # Returns
    ///
    /// A new tensor with the given dimension narrowed to the given range.
    pub fn narrow(self, dim: usize, start: usize, length: usize) -> Self {
        check!(TensorCheck::dim_ops::<D>("narrow", dim));
        check!(TensorCheck::narrow(&self, dim, start, length));
        Self::new(narrow::<B, D, K>(self.primitive, dim, start, length))
    }

    /// Attempts to split the tensor along the given dimension into chunks.
    /// May return less chunks than requested if the tensor size is not divisible by the number of chunks.
    ///
    /// When the given dimension is evenly divisible by the number of chunks, the chunks will be of equal size.
    /// Otherwise all chunks will be of equal size except for the last one.
    ///
    /// # Panics
    ///
    ///  If the dimension is greater than the number of dimensions of the tensor.
    ///
    /// # Returns
    /// A vector of tensors.
    pub fn chunk(self, chunks: usize, dim: usize) -> Vec<Self> {
        check!(TensorCheck::dim_ops::<D>("chunk", dim));
        chunk::<B, D, K>(self.primitive, chunks, dim)
            .into_iter()
            .map(|v| Self::new(v))
            .collect()
    }



/// Pads the tensor according to the specified padding configuration and mode.
///
/// This method pads the last two dimensions of a Float or Int tensor with a given padding size and value, according to the specified padding mode.
/// Currently, only constant padding mode is implemented, which pads the tensor with a constant value.
///
/// # Arguments
///
/// * `pad` - A `Padding` struct specifying the size of padding in each dimension.
/// * `pad_mode` - The padding mode, determining how the padding is applied. Currently, only `PadMode::Constant` is supported.
/// * `value` - The value to be used for padding in constant mode.
///
/// # Returns
///
/// A new `Tensor<B, D, K>` instance with the specified padding applied.
///
/// # Example
///
/// ```rust
/// use burn_tensor::backend::Backend;
/// use burn_tensor::{Tensor, Padding, PadMode, TensorKind, BasicOps,Element};
///
/// fn pad_example<B: Backend>()
/// {
///    let value = 1.1;
///    let tensor = Tensor::<B, 4>::ones([1,1,3,3]);
///    let padding = Padding::uniform(2);
///
///    let padded_tensor = tensor.pad_tensor(padding, PadMode::Constant, Some(value));
///    
/// 
/// 
/// ```
/// Pads the tensor with the specified padding configuration and padding mode.
    pub fn pad_tensor(self, pad: Padding, pad_mode: PadMode,value:Option<K::Elem>) -> Tensor<B, D, K> 
        where
        K::Elem: Element,
    {    
        match pad_mode {
            PadMode::Constant => {
                let padding_value = value.expect("Padding value required for Constant mode");
                let mut padded_dims: [usize; D] = self.dims();
    
                // Update the last two dimensions with padding
                padded_dims[D - 2] += pad.top + pad.bottom;
                padded_dims[D - 1] += pad.left + pad.right;
    
                // Initialize ranges for all dimensions
                let ranges: [Range<usize>;D] = padded_dims
                    .iter()
                    .enumerate()
                    .map(|(i, &dim)| {
                        if i == D - 2 { // Second last dimension
                            pad.top..dim - pad.bottom
                        } else if i == D - 1 { // Last dimension
                            pad.left..dim - pad.right
                        } else {
                            0..dim // Other dimensions remain unchanged
                        }
                    }).collect::<Vec<Range<usize>>>()
                    .try_into()
                    .unwrap();
    
                // Create the padded tensor
                let padded_shape = Shape::from(padded_dims);
                let padded_data = Data::full(padded_shape, padding_value);
                let padded_tensor = Tensor::<B, D, K>::from_data(padded_data);
    
                // Assign the original tensor data to the appropriate slice of the padded tensor
                padded_tensor.slice_assign(ranges, self)
            },
            // Other padding modes
        }
    }
}

/// Represents the different modes of padding that can be applied to a tensor.
pub enum PadMode
{
    /// Pads the tensor with a constant value.
    Constant,
    // Reflect,
    // Replicate,
    // Other modes can be added here
}

/// Represents padding quantity for a tensor.
pub struct Padding {
    /// The number of padding elements at the top of the tensor (beginning of 1st dimension of padding).
    pub top: usize,
    /// The number of padding elements at the bottom of the tensor (end of 1st dimension of padding).
    pub bottom: usize,
    /// The number of padding elements at the left of the tensor (beginning of 2nd dimension of padding).
    pub left: usize,
    /// The number of padding elements at the right of the tensor (end of 2nd dimension of padding).
    pub right: usize,
}

impl Padding {
    /// Creates a padding configuration with uniform padding on all sides.
    ///
    /// # Arguments
    ///
    /// * `value` - The number of elements to pad on all sides.
    ///
    /// # Returns
    ///
    /// A `Padding` configuration with uniform padding on all sides.
    pub fn uniform(value: usize) -> Self {
        Self {
            top: value,
            bottom: value,
            left: value,
            right: value,
        }
    }

    /// Creates a padding configuration with asymmetric padding on each side.
    ///
    /// # Arguments
    ///
    /// * `value` - An array of size 4 representing the padding values for top, bottom, left, and right sides respectively.
    ///
    /// # Returns
    ///
    /// A `Padding` configuration with asymmetric padding on each side.
    pub fn asymmetric(value: [usize; 4]) -> Self {
        Self {
            top: value[0],
            bottom: value[1],
            left: value[2],
            right: value[3],
        }
    }

    /// Creates a padding configuration with padding applied only to the height dimension.
    ///
    /// # Arguments
    ///
    /// * `value` - An array of size 2 representing the padding values for the top and bottom sides respectively.
    ///
    /// # Returns
    ///
    /// A `Padding` configuration with padding applied only to the height dimension.
    pub fn height(value: [usize; 2]) -> Self {
        Self {
            top: value[0],
            bottom: value[1],
            left: 0,
            right: 0,
        }
    }

    /// Creates a padding configuration with padding applied only to the width dimension.
    ///
    /// # Arguments
    ///
    /// * `value` - An array of size 2 representing the padding values for the left and right sides respectively.
    ///
    /// # Returns
    ///
    /// A `Padding` configuration with padding applied only to the width dimension.
    pub fn width(value: [usize; 2]) -> Self {
        Self {
            top: 0,
            bottom: 0,
            left: value[0],
            right: value[1],
        }
    }

}




/// Iterator given by (Tensor::iter_dim).
pub struct DimIter<B, const D: usize, K>
where
    B: Backend,
    K: BasicOps<B>,
{
    start: usize,
    end: usize,
    dim: usize,
    ranges: [Range<usize>; D],
    tensor: Tensor<B, D, K>,
}

impl<B: Backend, const D: usize, K: BasicOps<B>> Iterator for DimIter<B, D, K> {
    type Item = Tensor<B, D, K>;

    fn next(&mut self) -> Option<Self::Item> {
        if self.start >= self.end {
            return None;
        }

        let mut ranges = self.ranges.clone();
        ranges[self.dim] = self.start..(self.start + 1);

        let slice = self.tensor.clone().slice(ranges);
        self.start += 1;

        Some(slice)
    }
}

impl<B: Backend, const D: usize, K: BasicOps<B>> DoubleEndedIterator for DimIter<B, D, K> {
    fn next_back(&mut self) -> Option<Self::Item> {
        if self.start >= self.end {
            return None;
        }

        let mut ranges = self.ranges.clone();
        ranges[self.dim] = (self.end - 1)..self.end;

        let slice = self.tensor.clone().slice(ranges);
        self.end = self.end.saturating_sub(1);

        Some(slice)
    }
}

impl<B: Backend, const D: usize, K: BasicOps<B>> DimIter<B, D, K> {
    fn new(tensor: Tensor<B, D, K>, dim: usize) -> Self {
        let dims = tensor.dims();
        let ranges = dims
            .iter()
            .map(|&dim| 0..dim)
            .collect::<Vec<Range<usize>>>();
        let ranges: [Range<usize>; D] = ranges.try_into().unwrap();
        Self {
            end: dims[dim],
            ranges,
            start: 0,
            dim,
            tensor,
        }
    }
}

impl<B, const D: usize, K> Tensor<B, D, K>
where
    B: Backend,
    K: BasicOps<B>,
    <K as BasicOps<B>>::Elem: Debug,
{
    #[cfg(any(feature = "wasm-sync", not(target_family = "wasm")))]
    #[inline]
    fn push_newline_indent(acc: &mut String, indent: usize) {
        acc.push('\n');
        for _ in 0..indent {
            acc.push(' ');
        }
    }

    #[cfg(any(feature = "wasm-sync", not(target_family = "wasm")))]
    fn fmt_inner_tensor(
        &self,
        acc: &mut String,
        depth: usize,
        multi_index: &mut [usize],
        range: (usize, usize),
    ) {
        let (start, end) = range;
        for i in start..end {
            if i > 0 {
                acc.push_str(", ");
            }
            multi_index[depth] = i;
            let range: [core::ops::Range<usize>; D] =
                core::array::from_fn(|i| multi_index[i]..multi_index[i] + 1);

            let elem = &self.clone().slice(range).into_data().value[0];
            acc.push_str(&format!("{elem:?}"));
        }
    }

    #[cfg(any(feature = "wasm-sync", not(target_family = "wasm")))]
    fn fmt_outer_tensor(
        &self,
        acc: &mut String,
        depth: usize,
        multi_index: &mut [usize],
        print_options: &PrintOptions,
        summarize: bool,
        range: (usize, usize),
    ) {
        let (start, end) = range;
        for i in start..end {
            if i > start {
                acc.push(',');
                Self::push_newline_indent(acc, depth + 1);
            }
            acc.push('[');
            multi_index[depth] = i;
            self.display_recursive(acc, depth + 1, multi_index, print_options, summarize);
            acc.push(']');
        }
    }

    /// Recursively formats the tensor data for display and appends it to the provided accumulator string.
    ///
    /// This function is designed to work with tensors of any dimensionality.
    /// It traverses the tensor dimensions recursively, converting the elements
    /// to strings and appending them to the accumulator string with the
    /// appropriate formatting.
    ///
    /// # Arguments
    ///
    /// * `acc` - A mutable reference to a `String` used as an accumulator for the formatted output.
    /// * `depth` - The current depth of the tensor dimensions being processed.
    /// * `multi_index` - A mutable slice of `usize` representing the current indices in each dimension.
    #[cfg(any(feature = "wasm-sync", not(target_family = "wasm")))]
    fn display_recursive(
        &self,
        acc: &mut String,
        depth: usize,
        multi_index: &mut [usize],
        print_options: &PrintOptions,
        summarize: bool,
    ) {
        let edge_items = print_options.edge_items;

        if depth == 0 {
            acc.push('[');
        }

        if depth == self.dims().len() - 1 {
            // if we are at the innermost dimension, just push its elements into the accumulator
            if summarize && self.dims()[depth] > 2 * edge_items {
                // print the starting `edge_items` elements
                self.fmt_inner_tensor(acc, depth, multi_index, (0, edge_items));
                acc.push_str(", ...");
                // print the last `edge_items` elements
                self.fmt_inner_tensor(
                    acc,
                    depth,
                    multi_index,
                    (self.dims()[depth] - edge_items, self.dims()[depth]),
                );
            } else {
                // print all the elements
                self.fmt_inner_tensor(acc, depth, multi_index, (0, self.dims()[depth]));
            }
        } else {
            // otherwise, iterate through the current dimension and recursively display the inner tensors
            if summarize && self.dims()[depth] > 2 * edge_items {
                self.fmt_outer_tensor(
                    acc,
                    depth,
                    multi_index,
                    print_options,
                    summarize,
                    (0, edge_items),
                );

                acc.push(',');
                Self::push_newline_indent(acc, depth + 1);
                acc.push_str("...");
                Self::push_newline_indent(acc, depth + 1);

                self.fmt_outer_tensor(
                    acc,
                    depth,
                    multi_index,
                    print_options,
                    summarize,
                    (self.dims()[depth] - edge_items, self.dims()[depth]),
                );
            } else {
                self.fmt_outer_tensor(
                    acc,
                    depth,
                    multi_index,
                    print_options,
                    summarize,
                    (0, self.dims()[depth]),
                );
            }
        }

        if depth == 0 {
            acc.push(']');
        }
    }
}

/// Options for Tensor pretty printing
pub struct PrintOptions {
    /// number of elements to start summarizing tensor
    pub threshold: usize,
    /// number of starting elements and ending elements to display
    pub edge_items: usize,
}

static PRINT_OPTS: Mutex<PrintOptions> = Mutex::new(PrintOptions::const_default());

impl PrintOptions {
    // We cannot use the default trait as it's not const.
    const fn const_default() -> Self {
        Self {
            threshold: 1000,
            edge_items: 3,
        }
    }
}

/// Set print options
pub fn set_print_options(options: PrintOptions) {
    *PRINT_OPTS.lock().unwrap() = options
}

/// Pretty print tensors
impl<B, const D: usize, K> core::fmt::Display for Tensor<B, D, K>
where
    B: Backend,
    B::IntElem: core::fmt::Display,
    K: BasicOps<B>,
    <K as BasicOps<B>>::Elem: Debug,
{
    fn fmt(&self, f: &mut core::fmt::Formatter<'_>) -> core::fmt::Result {
        writeln!(f, "Tensor {{")?;

        #[cfg(any(feature = "wasm-sync", not(target_family = "wasm")))]
        {
            let po = PRINT_OPTS.lock().unwrap();
            let mut acc = String::new();
            let mut multi_index = vec![0; D];
            let summarize = self.shape().num_elements() > po.threshold;

            self.display_recursive(&mut acc, 0, &mut multi_index, &po, summarize);

            writeln!(f, "  data:")?;
            write!(f, "{acc}")?;
            writeln!(f, ",")?;
        }

        writeln!(f, "  shape:  {:?},", self.dims())?;
        writeln!(f, "  device:  {:?},", self.device())?;
        writeln!(f, "  backend:  {:?},", B::name())?;
        writeln!(f, "  kind:  {:?},", K::name())?;
        writeln!(f, "  dtype:  {:?},", K::elem_type_name())?;
        write!(f, "}}")
    }
}

/// Transpose marker (zero-size type). Used to sugar the transpose of a tensor, e.g.
/// ```rust
/// use burn_tensor::backend::Backend;
/// use burn_tensor::{Tensor, T};
///
/// fn example<B: Backend>() {
///     let tensor = Tensor::<B, 2>::from_floats_devauto([[1.0, 2.0], [3.0, 4.0]]);
///     let transposed = tensor^T;
/// }
/// ```
pub struct T;

impl<B: Backend, const D: usize> core::ops::BitXor<T> for Tensor<B, D> {
    type Output = Self;
    fn bitxor(self, _: T) -> Self::Output {
        self.transpose()
    }
}

/// Trait that list all operations that can be applied on all tensors.
///
/// # Warnings
///
/// This is an internal trait, use the public API provided by [tensor struct](Tensor).
pub trait BasicOps<B: Backend>: TensorKind<B> {
    /// The type of the tensor elements.
    type Elem: 'static;

    /// Creates an empty tensor with the given shape.
    ///
    /// # Arguments
    ///
    /// * `shape` - The shape of the tensor.
    /// * `device` - The device on which the tensor will be allocated.
    ///
    /// # Returns
    ///
    /// The empty tensor.
    ///
    /// # Remarks
    ///
    /// This is a low-level function used internally by the library to call different backend functions
    /// with static dispatch. It is not designed for direct usage by users, and not recommended to import
    /// or use this function directly.
    ///
    /// For creating empty tensors, users should prefer the [Tensor::empty](Tensor::empty) function,
    /// which is more high-level and designed for public use.
    fn empty<const D: usize>(shape: Shape<D>, device: &B::Device) -> Self::Primitive<D>;

    /// Returns the shape of the tensor.
    ///
    /// # Arguments
    ///
    /// * `tensor` - The tensor.
    ///
    /// # Returns
    ///
    /// The shape of the tensor.
    ///
    /// # Remarks
    ///
    /// This is a low-level function used internally by the library to call different backend functions
    /// with static dispatch. It is not designed for direct usage by users, and not recommended to import
    /// or use this function directly.
    ///
    /// For getting the shape of a tensor, users should prefer the [Tensor::shape](Tensor::shape) function,
    /// which is more high-level and designed for public use.
    fn shape<const D: usize>(tensor: &Self::Primitive<D>) -> Shape<D>;

    /// Reshapes the tensor.
    ///
    /// # Arguments
    ///
    /// * `tensor` - The tensor.
    /// * `shape` - The new shape of the tensor.
    ///
    /// # Returns
    ///
    /// The reshaped tensor.
    ///
    /// # Remarks
    ///
    /// This is a low-level function used internally by the library to call different backend functions
    /// with static dispatch. It is not designed for direct usage by users, and not recommended to import
    /// or use this function directly.
    ///
    /// For reshaping a tensor, users should prefer the [Tensor::reshape](Tensor::reshape) function,
    /// which is more high-level and designed for public use.
    fn reshape<const D1: usize, const D2: usize>(
        tensor: Self::Primitive<D1>,
        shape: Shape<D2>,
    ) -> Self::Primitive<D2>;

    /// Transposes a tensor.
    ///
    /// # Arguments
    ///
    /// * `tensor` - The tensor to transpose.
    ///
    /// # Returns
    ///
    /// The transposed tensor.
    fn transpose<const D: usize>(tensor: Self::Primitive<D>) -> Self::Primitive<D>;

    /// Swaps two dimensions of a tensor.
    ///
    /// # Arguments
    ///
    /// * `tensor` - The tensor to swap the dimensions of.
    /// * `dim1` - The first dimension to swap.
    /// * `dim2` - The second dimension to swap.
    ///
    /// # Returns
    ///
    /// The tensor with the dimensions swapped.
    fn swap_dims<const D: usize>(
        tensor: Self::Primitive<D>,
        dim1: usize,
        dim2: usize,
    ) -> Self::Primitive<D>;

    ///  Select tensor elements corresponding for the given ranges.
    ///
    /// # Arguments
    ///
    /// * `tensor` - The tensor.
    /// * `ranges` - The ranges of the elements to select.
    ///
    /// # Returns
    ///
    /// The selected elements.
    ///
    /// # Remarks
    ///
    /// This is a low-level function used internally by the library to call different backend functions
    /// with static dispatch. It is not designed for direct usage by users, and not recommended to import
    /// or use this function directly.
    ///
    /// For selecting elements of a tensor, users should prefer the [Tensor::slice](Tensor::slice) function,
    /// which is more high-level and designed for public use.
    fn slice<const D1: usize, const D2: usize>(
        tensor: Self::Primitive<D1>,
        range: [Range<usize>; D2],
    ) -> Self::Primitive<D1>;

    ///  Assigns the given value to the tensor elements corresponding for the given ranges.
    ///
    /// # Arguments
    ///
    /// * `tensor` - The tensor.
    /// * `ranges` - The ranges of the elements to select.
    /// * `value` - The value to assign.
    ///
    /// # Returns
    ///
    /// The tensor with the assigned values.
    ///
    /// # Remarks
    ///
    /// This is a low-level function used internally by the library to call different backend functions
    /// with static dispatch. It is not designed for direct usage by users, and not recommended to import
    /// or use this function directly.
    ///
    /// For assigning values to elements of a tensor, users should prefer the [Tensor::slice_assign](Tensor::slice_assign) function,
    /// which is more high-level and designed for public use.
    fn slice_assign<const D1: usize, const D2: usize>(
        tensor: Self::Primitive<D1>,
        ranges: [Range<usize>; D2],
        value: Self::Primitive<D1>,
    ) -> Self::Primitive<D1>;

    /// Returns the device on which the tensor is allocated.
    ///
    /// # Arguments
    ///
    /// * `tensor` - The tensor.
    ///
    /// # Returns
    ///
    /// The device on which the tensor is allocated.
    ///
    /// # Remarks
    ///
    /// This is a low-level function used internally by the library to call different backend functions
    /// with static dispatch. It is not designed for direct usage by users, and not recommended to import
    /// or use this function directly.
    ///
    /// For getting the device of a tensor, users should prefer the [Tensor::device](Tensor::device) function,
    /// which is more high-level and designed for public use.
    fn device<const D: usize>(tensor: &Self::Primitive<D>) -> B::Device;

    /// Moves the tensor to the given device.
    ///
    /// # Arguments
    ///
    /// * `tensor` - The tensor.
    /// * `device` - The device on which the tensor will be moved.
    ///
    /// # Returns
    ///
    /// The tensor on the given device.
    ///
    /// # Remarks
    ///
    /// This is a low-level function used internally by the library to call different backend functions
    /// with static dispatch. It is not designed for direct usage by users, and not recommended to import
    /// or use this function directly.
    ///
    /// For moving a tensor to a device, users should prefer the [Tensor::to_device](Tensor::to_device) function,
    /// which is more high-level and designed for public use.
    fn to_device<const D: usize>(
        tensor: Self::Primitive<D>,
        device: &B::Device,
    ) -> Self::Primitive<D>;

    /// Extracts the data from the tensor.
    ///
    /// # Arguments
    ///
    /// * `tensor` - The tensor.
    ///
    /// # Returns
    ///
    /// The data of the tensor.
    ///
    /// # Remarks
    ///
    /// This is a low-level function used internally by the library to call different backend functions
    /// with static dispatch. It is not designed for direct usage by users, and not recommended to import
    /// or use this function directly.
    ///
    /// For extracting the data of a tensor, users should prefer the [Tensor::into_data](Tensor::into_data) function,
    /// which is more high-level and designed for public use.
    fn into_data<const D: usize>(tensor: Self::Primitive<D>) -> Reader<Data<Self::Elem, D>>;

    /// Creates a tensor from the given data.
    ///
    /// # Arguments
    ///
    /// * `data` - The data of the tensor.
    /// * `device` - The device on which the tensor will be allocated.
    ///
    /// # Returns
    ///
    /// The tensor.
    ///
    /// # Remarks
    ///
    /// This is a low-level function used internally by the library to call different backend functions
    /// with static dispatch. It is not designed for direct usage by users, and not recommended to import
    /// or use this function directly.
    ///
    /// For creating a tensor from data, users should prefer the [Tensor::from_data](Tensor::from_data) function,
    /// which is more high-level and designed for public use.
    fn from_data<const D: usize>(
        data: Data<Self::Elem, D>,
        device: &B::Device,
    ) -> Self::Primitive<D>;

    /// Repeat the tensor along the given dimension.
    ///
    /// # Arguments
    ///
    /// * `tensor` - The tensor.
    /// * `dim` - The dimension along which the tensor will be repeated.
    /// * `times` - The number of times the tensor will be repeated.
    ///
    /// # Returns
    ///
    /// The repeated tensor.
    ///
    /// # Remarks
    ///
    /// This is a low-level function used internally by the library to call different backend functions
    /// with static dispatch. It is not designed for direct usage by users, and not recommended to import
    /// or use this function directly.
    ///
    /// For repeating a tensor, users should prefer the [Tensor::repeat](Tensor::repeat) function,
    /// which is more high-level and designed for public use.
    fn repeat<const D: usize>(
        tensor: Self::Primitive<D>,
        dim: usize,
        times: usize,
    ) -> Self::Primitive<D>;

    /// Concatenates the given tensors along the given dimension.
    ///
    /// # Arguments
    ///
    /// * `vectors` - The tensors to concatenate.
    /// * `dim` - The dimension along which the tensors will be concatenated.
    ///
    /// # Returns
    ///
    /// The concatenated tensor.
    ///
    /// # Remarks
    ///
    /// This is a low-level function used internally by the library to call different backend functions
    /// with static dispatch. It is not designed for direct usage by users, and not recommended to import
    /// or use this function directly.
    ///
    /// For concatenating tensors, users should prefer the [Tensor::cat](Tensor::cat) function,
    /// which is more high-level and designed for public use.
    fn cat<const D: usize>(vectors: Vec<Self::Primitive<D>>, dim: usize) -> Self::Primitive<D>;

    /// Equates the given tensors.
    ///
    /// # Arguments
    ///
    /// * `lhs` - The left hand side tensor.
    /// * `rhs` - The right hand side tensor.
    ///
    /// # Returns
    ///
    /// The tensor of booleans indicating whether the corresponding elements are equal.
    ///
    /// # Remarks
    ///
    /// This is a low-level function used internally by the library to call different backend functions
    /// with static dispatch. It is not designed for direct usage by users, and not recommended to import
    /// or use this function directly.
    ///
    /// For equating tensors, users should prefer the [Tensor::equal](Tensor::equal) function,
    /// which is more high-level and designed for public use.
    fn equal<const D: usize>(
        lhs: Self::Primitive<D>,
        rhs: Self::Primitive<D>,
    ) -> Tensor<B, D, Bool>;

    /// Returns the name of the element type.
    fn elem_type_name() -> &'static str {
        core::any::type_name::<Self::Elem>()
    }
}

impl<B: Backend> BasicOps<B> for Float {
    type Elem = B::FloatElem;

    fn empty<const D: usize>(shape: Shape<D>, device: &B::Device) -> Self::Primitive<D> {
        B::empty(shape, device)
    }
    fn shape<const D: usize>(tensor: &Self::Primitive<D>) -> Shape<D> {
        B::shape(tensor)
    }

    fn reshape<const D1: usize, const D2: usize>(
        tensor: Self::Primitive<D1>,
        shape: Shape<D2>,
    ) -> Self::Primitive<D2> {
        B::reshape(tensor, shape)
    }

    fn transpose<const D: usize>(tensor: Self::Primitive<D>) -> Self::Primitive<D> {
        B::transpose(tensor)
    }

    fn swap_dims<const D: usize>(
        tensor: Self::Primitive<D>,
        dim1: usize,
        dim2: usize,
    ) -> Self::Primitive<D> {
        check!(TensorCheck::swap_dims::<D>(dim1, dim2));
        B::swap_dims(tensor, dim1, dim2)
    }

    fn slice<const D1: usize, const D2: usize>(
        tensor: Self::Primitive<D1>,
        ranges: [Range<usize>; D2],
    ) -> Self::Primitive<D1> {
        B::slice(tensor, ranges)
    }

    fn slice_assign<const D1: usize, const D2: usize>(
        tensor: Self::Primitive<D1>,
        ranges: [Range<usize>; D2],
        value: Self::Primitive<D1>,
    ) -> Self::Primitive<D1> {
        B::slice_assign(tensor, ranges, value)
    }

    fn device<const D: usize>(tensor: &Self::Primitive<D>) -> <B as Backend>::Device {
        B::device(tensor)
    }

    fn to_device<const D: usize>(
        tensor: Self::Primitive<D>,
        device: &<B as Backend>::Device,
    ) -> Self::Primitive<D> {
        B::to_device(tensor, device)
    }

    fn into_data<const D: usize>(tensor: Self::Primitive<D>) -> Reader<Data<Self::Elem, D>> {
        B::into_data(tensor)
    }

    fn from_data<const D: usize>(
        data: Data<Self::Elem, D>,
        device: &B::Device,
    ) -> Self::Primitive<D> {
        B::from_data(data, device)
    }

    fn repeat<const D: usize>(
        tensor: Self::Primitive<D>,
        dim: usize,
        times: usize,
    ) -> Self::Primitive<D> {
        B::repeat(tensor, dim, times)
    }

    fn cat<const D: usize>(vectors: Vec<Self::Primitive<D>>, dim: usize) -> Self::Primitive<D> {
        B::cat(vectors, dim)
    }

    fn equal<const D: usize>(
        lhs: Self::Primitive<D>,
        rhs: Self::Primitive<D>,
    ) -> Tensor<B, D, Bool> {
        Tensor::new(B::equal(lhs, rhs))
    }
}

impl<B: Backend> BasicOps<B> for Int {
    type Elem = B::IntElem;

    fn empty<const D: usize>(shape: Shape<D>, device: &B::Device) -> Self::Primitive<D> {
        B::int_empty(shape, device)
    }
    fn shape<const D: usize>(tensor: &Self::Primitive<D>) -> Shape<D> {
        B::int_shape(tensor)
    }

    fn reshape<const D1: usize, const D2: usize>(
        tensor: Self::Primitive<D1>,
        shape: Shape<D2>,
    ) -> Self::Primitive<D2> {
        B::int_reshape(tensor, shape)
    }

    fn transpose<const D: usize>(tensor: Self::Primitive<D>) -> Self::Primitive<D> {
        B::int_transpose(tensor)
    }

    fn swap_dims<const D: usize>(
        tensor: Self::Primitive<D>,
        dim1: usize,
        dim2: usize,
    ) -> Self::Primitive<D> {
        check!(TensorCheck::swap_dims::<D>(dim1, dim2));
        B::int_swap_dims(tensor, dim1, dim2)
    }

    fn slice<const D1: usize, const D2: usize>(
        tensor: Self::Primitive<D1>,
        ranges: [Range<usize>; D2],
    ) -> Self::Primitive<D1> {
        B::int_slice(tensor, ranges)
    }

    fn slice_assign<const D1: usize, const D2: usize>(
        tensor: Self::Primitive<D1>,
        ranges: [Range<usize>; D2],
        value: Self::Primitive<D1>,
    ) -> Self::Primitive<D1> {
        B::int_slice_assign(tensor, ranges, value)
    }

    fn device<const D: usize>(tensor: &Self::Primitive<D>) -> <B as Backend>::Device {
        B::int_device(tensor)
    }

    fn to_device<const D: usize>(
        tensor: Self::Primitive<D>,
        device: &<B as Backend>::Device,
    ) -> Self::Primitive<D> {
        B::int_to_device(tensor, device)
    }

    fn into_data<const D: usize>(tensor: Self::Primitive<D>) -> Reader<Data<Self::Elem, D>> {
        B::int_into_data(tensor)
    }

    fn from_data<const D: usize>(
        data: Data<Self::Elem, D>,
        device: &B::Device,
    ) -> Self::Primitive<D> {
        B::int_from_data(data, device)
    }

    fn repeat<const D: usize>(
        tensor: Self::Primitive<D>,
        dim: usize,
        times: usize,
    ) -> Self::Primitive<D> {
        B::int_repeat(tensor, dim, times)
    }

    fn equal<const D: usize>(
        lhs: Self::Primitive<D>,
        rhs: Self::Primitive<D>,
    ) -> Tensor<B, D, Bool> {
        Tensor::new(B::int_equal(lhs, rhs))
    }

    fn cat<const D: usize>(vectors: Vec<Self::Primitive<D>>, dim: usize) -> Self::Primitive<D> {
        B::int_cat(vectors, dim)
    }
}

impl<B: Backend> BasicOps<B> for Bool {
    type Elem = bool;

    fn empty<const D: usize>(shape: Shape<D>, device: &B::Device) -> Self::Primitive<D> {
        B::bool_empty(shape, device)
    }
    fn shape<const D: usize>(tensor: &Self::Primitive<D>) -> Shape<D> {
        B::bool_shape(tensor)
    }

    fn reshape<const D1: usize, const D2: usize>(
        tensor: Self::Primitive<D1>,
        shape: Shape<D2>,
    ) -> Self::Primitive<D2> {
        B::bool_reshape(tensor, shape)
    }

    fn transpose<const D: usize>(tensor: Self::Primitive<D>) -> Self::Primitive<D> {
        B::bool_transpose(tensor)
    }

    fn swap_dims<const D: usize>(
        tensor: Self::Primitive<D>,
        dim1: usize,
        dim2: usize,
    ) -> Self::Primitive<D> {
        check!(TensorCheck::swap_dims::<D>(dim1, dim2));
        B::bool_swap_dims(tensor, dim1, dim2)
    }

    fn slice<const D1: usize, const D2: usize>(
        tensor: Self::Primitive<D1>,
        ranges: [Range<usize>; D2],
    ) -> Self::Primitive<D1> {
        B::bool_slice(tensor, ranges)
    }

    fn slice_assign<const D1: usize, const D2: usize>(
        tensor: Self::Primitive<D1>,
        ranges: [Range<usize>; D2],
        value: Self::Primitive<D1>,
    ) -> Self::Primitive<D1> {
        B::bool_slice_assign(tensor, ranges, value)
    }

    fn device<const D: usize>(tensor: &Self::Primitive<D>) -> <B as Backend>::Device {
        B::bool_device(tensor)
    }

    fn to_device<const D: usize>(
        tensor: Self::Primitive<D>,
        device: &<B as Backend>::Device,
    ) -> Self::Primitive<D> {
        B::bool_to_device(tensor, device)
    }

    fn into_data<const D: usize>(tensor: Self::Primitive<D>) -> Reader<Data<Self::Elem, D>> {
        B::bool_into_data(tensor)
    }

    fn from_data<const D: usize>(
        data: Data<Self::Elem, D>,
        device: &B::Device,
    ) -> Self::Primitive<D> {
        B::bool_from_data(data, device)
    }

    fn repeat<const D: usize>(
        tensor: Self::Primitive<D>,
        dim: usize,
        times: usize,
    ) -> Self::Primitive<D> {
        B::bool_repeat(tensor, dim, times)
    }

    fn equal<const D: usize>(
        lhs: Self::Primitive<D>,
        rhs: Self::Primitive<D>,
    ) -> Tensor<B, D, Bool> {
        Tensor::new(B::bool_equal(lhs, rhs))
    }

    fn cat<const D: usize>(vectors: Vec<Self::Primitive<D>>, dim: usize) -> Self::Primitive<D> {
        B::bool_cat(vectors, dim)
    }
}

/// Trait used for reshape arguments.
pub trait ReshapeArgs<const D2: usize> {
    /// Converts to a shape.
    fn into_shape<B: Backend, const D: usize, K: BasicOps<B>>(
        self,
        tensor: &Tensor<B, D, K>,
    ) -> Shape<D2>;
}

impl<const D2: usize> ReshapeArgs<D2> for Shape<D2> {
    fn into_shape<B: Backend, const D: usize, K: BasicOps<B>>(
        self,
        tensor: &Tensor<B, D, K>,
    ) -> Shape<D2> {
        check!(TensorCheck::reshape_args_usize(&self, &tensor.shape()));

        self
    }
}
impl<const D2: usize> ReshapeArgs<D2> for [usize; D2] {
    fn into_shape<B: Backend, const D: usize, K: BasicOps<B>>(
        self,
        tensor: &Tensor<B, D, K>,
    ) -> Shape<D2> {
        let shape = Shape::from(self);

        check!(TensorCheck::reshape_args_usize(&shape, &tensor.shape()));

        shape
    }
}

impl<const D2: usize> ReshapeArgs<D2> for [i32; D2] {
    fn into_shape<B: Backend, const D: usize, K: BasicOps<B>>(
        self,
        tensor: &Tensor<B, D, K>,
    ) -> Shape<D2> {
        // Validate the reshape arguments
        check!(TensorCheck::reshape_args_i32(&self));

        // Temporary shape
        let mut new_shape: [i32; D2] = [1; D2];

        // We need to find the index of the 0 dimension and
        // replace it with the actual dimension value.
        for (i, &s) in self.iter().enumerate() {
            if s != 0 {
                new_shape[i] = s;
            } else {
                new_shape[i] = tensor.dims()[i] as i32;
            }
        }

        // Find the index of the inferred dimension (-1)
        let infer_index = new_shape.iter().position(|x| x == &-1);

        // Handle the case where the dimension is inferred (via -1)
        if let Some(index) = infer_index {
            // Handle the case where the dimension is inferred
            let mut product = 1;
            for (i, &s) in new_shape.iter().enumerate() {
                if i != index {
                    product *= s;
                }
            }
            let product_current = tensor.shape().num_elements() as i32;

            new_shape[index] = product_current / product;

            // Check if the reshape is valid
            if product_current % product != 0 {
                panic!(
                    "Cannot reshape tensor of shape {:?} to shape {:?}",
                    tensor.shape(),
                    new_shape
                );
            }
        };

        // Convert each element to usize
        let new_shape: [usize; D2] = new_shape.map(|x| x as usize);

        Shape::from(new_shape)
    }
}<|MERGE_RESOLUTION|>--- conflicted
+++ resolved
@@ -12,16 +12,10 @@
 use burn_common::{reader::Reader, stub::Mutex};
 use core::{fmt::Debug, ops::Range};
 
-<<<<<<< HEAD
-use crate::{
-    backend::Backend, check, check::TensorCheck, Bool, Data, Float, Int, Shape, TensorKind, Element
-};
-=======
 use crate::check::TensorCheck;
 use crate::tensor::api::chunk::chunk;
 use crate::tensor::api::narrow::narrow;
 use crate::{backend::Backend, check, Bool, Data, Float, Int, Shape, TensorKind};
->>>>>>> 1fd07fcb
 
 /// A tensor with a given backend, shape and data type.
 #[derive(new, Clone, Debug)]
