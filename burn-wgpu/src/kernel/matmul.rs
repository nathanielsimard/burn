--- conflicted
+++ resolved
@@ -1,27 +1,14 @@
-<<<<<<< HEAD
-use std::cmp::min;
+use std::cmp::{max, min};
 
-use super::{build_info, DynamicKernelSettings, KernelSettings, SourceTemplate, StaticKernel};
-=======
-use super::{build_info, KernelSettings};
->>>>>>> 85521a18
+use super::{build_info, DynamicKernelSettings, SourceTemplate, StaticKernel};
 use crate::{context::WorkGroup, element::WgpuElement, kernel_wgsl, tensor::WgpuTensor};
 use burn_tensor::Shape;
 
-const bat_: usize = 2;
-const bat: usize = 3;
-const M: usize = 19;
-const N: usize = 21;
-const K: usize = 12;
-
 const B_M: usize = 128;
 const B_N: usize = 128;
-const B_K: usize = 4;
-const T_M: usize = 4;
-const T_N: usize = 5;
-
-// ne peut jamais y avoir plus de 1024 threads
-//(B_M/T_M) * (B_N/T_N)
+const B_K: usize = 8;
+const T_M: usize = 8;
+const T_N: usize = 8;
 
 kernel_wgsl!(
     MatmulTiling2DRaw,
@@ -37,7 +24,6 @@
             .register("b_m", B_M.to_string())
             .register("b_n", B_N.to_string())
             .register("b_k", B_K.to_string())
-            .register("bm_x_bn", (B_M * B_N).to_string())
             .register("bm_x_bk", (B_M * B_K).to_string())
             .register("bk_x_bn", (B_K * B_N).to_string())
             .register("t_m", T_M.to_string())
@@ -57,7 +43,10 @@
     lhs: WgpuTensor<E, D>,
     rhs: WgpuTensor<E, D>,
 ) -> WgpuTensor<E, D> {
+    assert!(B_K <= min(B_M, B_N), "B_K must be smaller than both B_M and B_M, otherwise there won't be enough threads to fill shared memory. ");
+    assert!(B_K * max(B_M, B_N) <= 8192, "B_K x B_M and B_K x B_N must be smaller or equal than 8192, otherwise shared memory limit will be busted. ");
     lhs.assert_is_on_save_device(&rhs);
+
     let mut shape_out = [0; D];
     lhs.shape
         .dims
@@ -79,37 +68,20 @@
         .create_buffer(shape_out.num_elements() * core::mem::size_of::<E>());
     let output = WgpuTensor::new(lhs.context.clone(), shape_out, buffer);
 
-<<<<<<< HEAD
-    let n_threads_x: usize = f32::ceil(B_M as f32 / T_M as f32) as usize;
-    let n_threads_y: usize = f32::ceil(B_N as f32 / T_N as f32) as usize;
+    // set number of threads per workgroup
+    let workgroup_size_x: usize = f32::ceil(B_M as f32 / T_M as f32) as usize;
+    let workgroup_size_y: usize = f32::ceil(B_N as f32 / T_N as f32) as usize;
 
-    assert!(B_K <= min(B_M, B_N)); // otherwise not enough threads to fill B_K
-    assert!(B_K * min(B_M, B_N) <= 8192); // otherwise uses too much memory
-
-    let workgroup_size_x: usize = n_threads_x;
-    let blocks_needed_in_x = f32::ceil(num_rows as f32 / (n_threads_x * T_M) as f32) as u32;
-
-    let workgroup_size_y: usize = n_threads_y;
-    let blocks_needed_in_y = f32::ceil(num_cols as f32 / (n_threads_y * T_N) as f32) as u32;
-
-    println!("{:?}", blocks_needed_in_x);
-    println!("{:?}", blocks_needed_in_y);
-
-    // assert_eq!(WORKGROUP_SIZE_X * WORKGROUP_SIZE_Y, BLOCK_SIZE * BLOCK_K);
+    // set number of workgroups
+    let blocks_needed_in_x = f32::ceil(num_rows as f32 / (workgroup_size_x * T_M) as f32) as u32;
+    let blocks_needed_in_y = f32::ceil(num_cols as f32 / (workgroup_size_y * T_N) as f32) as u32;
 
     let kernel =
         DynamicKernelSettings::<MatmulTiling2D, E, i32>::new(workgroup_size_x, workgroup_size_y, 1);
     let kernel = lhs.context.compile_dynamic(kernel);
 
     let info = build_info(&[&lhs, &rhs, &output]);
-    println!("{:?}", info);
-=======
-    let kernel = lhs
-        .context
-        .compile_static::<KernelSettings<MatmulCoalescing, E, i32, BLOCK_SIZE, BLOCK_SIZE, 1>>();
 
-    let info = build_info(&[&lhs, &rhs, &output]);
->>>>>>> 85521a18
     let info_buffers = lhs
         .context
         .create_buffer_with_data(bytemuck::cast_slice(&info));
@@ -121,8 +93,6 @@
 
     let workgroup = WorkGroup::new(blocks_needed_in_x, blocks_needed_in_y, num_iter as u32);
 
-    println!("WorkGroup {:?}", workgroup);
-
     lhs.context.execute(
         workgroup,
         kernel,
@@ -130,107 +100,4 @@
     );
 
     output
-}
-
-// pub fn matmul_tiling_1d<E: WgpuElement, const D: usize>(
-//     lhs: WgpuTensor<E, D>,
-//     rhs: WgpuTensor<E, D>,
-// ) -> WgpuTensor<E, D> {
-//     lhs.assert_is_on_save_device(&rhs);
-//     let mut shape_out = [0; D];
-//     lhs.shape
-//         .dims
-//         .iter()
-//         .zip(rhs.shape.dims.iter())
-//         .enumerate()
-//         .for_each(|(index, (dim_lhs, dim_rhs))| {
-//             shape_out[index] = usize::max(*dim_lhs, *dim_rhs);
-//         });
-
-//     let num_rows = lhs.shape.dims[D - 2];
-//     let num_cols = rhs.shape.dims[D - 1];
-//     shape_out[D - 2] = num_rows;
-//     shape_out[D - 1] = num_cols;
-//     let shape_out = Shape::new(shape_out);
-
-//     let buffer = lhs
-//         .context
-//         .create_buffer(shape_out.num_elements() * core::mem::size_of::<E>());
-//     let output = WgpuTensor::new(lhs.context.clone(), shape_out, buffer);
-
-//     const N_THREADS_X: usize = B_M;
-//     const N_THREADS_Y: usize = B_N;
-
-//     assert!(B_K <= min(N_THREADS_X, N_THREADS_Y)); // otherwise there won't be enough threads to fill the shared memories in lhs and rhs
-
-//     const WORKGROUP_SIZE_X: usize = N_THREADS_X;
-//     let blocks_needed_in_x = f32::ceil(num_rows as f32 / N_THREADS_X as f32) as u32;
-
-//     const WORKGROUP_SIZE_Y: usize = N_THREADS_Y;
-//     let blocks_needed_in_y = f32::ceil(num_cols as f32 / N_THREADS_Y as f32) as u32;
-
-//     // assert_eq!(WORKGROUP_SIZE_X * WORKGROUP_SIZE_Y, BLOCK_SIZE * BLOCK_K);
-
-//     let kernel =
-//         DynamicKernelSettings::<MatmulTiling1D, E, i32>::new(WORKGROUP_SIZE_X, WORKGROUP_SIZE_Y, 1);
-//     let kernel = lhs.context.compile_dynamic(kernel);
-
-//     let info = build_info(&[&lhs, &rhs, &output]);
-//     let info_buffers = lhs
-//         .context
-//         .create_buffer_with_data(bytemuck::cast_slice(&info));
-
-//     let mut num_iter = 1;
-//     for i in 0..D - 2 {
-//         num_iter *= output.shape.dims[i];
-//     }
-
-//     let workgroup = WorkGroup::new(blocks_needed_in_x, blocks_needed_in_y, num_iter as u32);
-
-//     println!("WorkGroup {:?}", workgroup);
-
-//     lhs.context.execute(
-//         workgroup,
-//         kernel,
-//         &[&lhs.buffer, &rhs.buffer, &output.buffer, &info_buffers],
-//     );
-
-//     output
-// }
-
-#[cfg(test)]
-mod tests {
-    use super::*;
-    use crate::tests::TestTensor;
-
-    pub type ReferenceTensor<const D: usize> =
-        burn_tensor::Tensor<burn_ndarray::NdArrayBackend<f32>, D>;
-
-    #[test]
-    pub fn test_tiling_1d() {
-        same_as_reference(matmul_tiling_2d, [M, K], [K, N]); //[bat_, bat, M, K], [bat_, bat, K, N]);
-    }
-
-    fn same_as_reference<F, const D: usize, S>(func: F, shape_lhs: S, shape_rhs: S)
-    where
-        F: Fn(WgpuTensor<f32, D>, WgpuTensor<f32, D>) -> WgpuTensor<f32, D>,
-        S: Into<Shape<D>>,
-    {
-        let x = ReferenceTensor::random(shape_lhs, burn_tensor::Distribution::Uniform(-1.0, 1.0));
-        let y = ReferenceTensor::random(shape_rhs, burn_tensor::Distribution::Uniform(-1.0, 1.0));
-        // let x = ReferenceTensor::ones(shape_lhs);
-        // let y = ReferenceTensor::ones(shape_rhs);
-
-        let x_wgpu = TestTensor::from_data(x.to_data());
-        let y_wgpu = TestTensor::from_data(y.to_data());
-
-        let z_reference = x.matmul(y);
-
-        let z = func(x_wgpu.into_primitive(), y_wgpu.into_primitive());
-        let z = TestTensor::from_primitive(z);
-
-        println!("{z_reference}");
-        println!("{z}");
-        z_reference.into_data().assert_approx_eq(&z.into_data(), 3);
-    }
 }