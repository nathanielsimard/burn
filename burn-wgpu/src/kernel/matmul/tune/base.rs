--- conflicted
+++ resolved
@@ -157,34 +157,10 @@
 matmul_tune_ops!(
     Vec4TilingMatmulDefault,
     crate::kernel::matmul::vec4::matmul_tiling_2d_vec4
-<<<<<<< HEAD
-);
-=======
 );
 
 // Probably the fastest otherwise.
 matmul_tune_ops!(
     Vec4TilingMatmulUnpaddedDefault,
     crate::kernel::matmul::unpadded::matmul_tiling_2d_unpadded
-);
-
-#[cfg(test)]
-mod tests {
-    use super::*;
-
-    #[test]
-    fn matmul_autotune_mkn_key() {
-        let key = log_mkn_input_key(512, 512, 512);
-        assert_eq!(key, "512-512-512");
-
-        let key = log_mkn_input_key(512, 256, 512);
-        assert_eq!(key, "512-256-512");
-
-        let key = log_mkn_input_key(512, 256, 127);
-        assert_eq!(key, "512-256-128-uneven");
-
-        let key = log_mkn_input_key(2, 149, 2344);
-        assert_eq!(key, "2-256-4096-uneven");
-    }
-}
->>>>>>> 35df31f7
+);