--- conflicted
+++ resolved
@@ -1,12 +1,10 @@
 use super::{numeric, BoolTensor, Device, FloatElem, FloatTensor, FullPrecisionBackend, IntTensor};
-<<<<<<< HEAD
+#[cfg(not(feature = "autotune"))]
 use crate::kernel::matmul::init_matmul_output;
 #[cfg(feature = "autotune")]
 use crate::kernel::matmul::matmul_autotune;
 #[cfg(not(feature = "autotune"))]
-=======
 use crate::kernel::matmul::vec4_primitive::matmul_tiling_2d_vec4_primitive_default;
->>>>>>> 8ce38a51
 use crate::kernel::prng::{random_bernoulli, random_normal, random_uniform};
 use crate::kernel::{
     self, unary_default, unary_inplace_default, unary_scalar_default, unary_scalar_inplace_default,
@@ -151,7 +149,6 @@
         lhs: FloatTensor<Self, D>,
         rhs: FloatTensor<Self, D>,
     ) -> FloatTensor<Self, D> {
-<<<<<<< HEAD
         #[cfg(feature = "autotune")]
         {
             matmul_autotune(lhs, rhs)
@@ -160,11 +157,8 @@
         #[cfg(not(feature = "autotune"))]
         {
             let out = init_matmul_output(&lhs, &rhs);
-            kernel::matmul::contiguous::matmul_tiling_2d_default(lhs, rhs, out)
-        }
-=======
-        matmul_tiling_2d_vec4_primitive_default(lhs, rhs)
->>>>>>> 8ce38a51
+            matmul_tiling_2d_vec4_primitive_default(lhs, rhs, out)
+        }
     }
 
     fn swap_dims<const D: usize>(
