--- conflicted
+++ resolved
@@ -35,16 +35,10 @@
     #[cfg(not(target_os = "macos"))]
     type GraphicsApi = Vulkan;
 
-<<<<<<< HEAD
-    type TestBackend = WgpuBackend<GraphicsApi, f32, i32>;
-    type TestTensor<const D: usize> = burn_tensor::Tensor<TestBackend, D>;
-    type TestTensorInt<const D: usize> = burn_tensor::Tensor<TestBackend, D, burn_tensor::Int>;
-=======
-    pub type TestBackend = WGPUBackend<GraphicsApi, f32, i32>;
+    pub type TestBackend = WgpuBackend<GraphicsApi, f32, i32>;
     pub type ReferenceBackend = burn_ndarray::NdArrayBackend<f32>;
     pub type TestTensor<const D: usize> = burn_tensor::Tensor<TestBackend, D>;
     pub type TestTensorInt<const D: usize> = burn_tensor::Tensor<TestBackend, D, burn_tensor::Int>;
->>>>>>> 77219f72
 
     burn_tensor::testgen_add!();
     burn_tensor::testgen_sub!();
